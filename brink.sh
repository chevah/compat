#!/usr/bin/env bash
# Copyright (c) 2010-2020 Adi Roiban.
# See MIT LICENSE for details.
#
# This file has no version. Documentation is found in this comment.
#
# Helper script for bootstrapping a Python based build system on Unix/Msys.
#
# It is similar with a python-virtualenv but it will not used the local
# Python version and can be used on systems without a local Python.
#
# It will delegate the argument to the execute_venv function,
# with the exception of these commands:
# * clean - remove everything, except cache
# * purge - remove (empty) the cache
# * get_python - download Python distribution in cache
#
# It exports the following environment variables:
# * PYTHONPATH - path to the build directory
# * CHEVAH_PYTHON - name of the python versions
# * CHEVAH_OS - name of the current OS
# * CHEVAH_ARCH - CPU type of the current OS
#
# The build directory is used from CHEVAH_BUILD env,
# then read from brink.conf as CHEVAH_BUILD_DIR,
# and will use a default value if not defined there.
#
# The cache directory is read the CHEVAH_CACHE env,
# and then read from brink.conf as CHEVAH_CACHE_DIR,
# and will use a default value if not defined.
#
# You can define your own `execute_venv` function in brink.conf with the
# command used to execute Python inside the newly virtual environment.
#

# Script initialization.
set -o nounset
set -o errexit
set -o pipefail

# Initialize default value.
COMMAND=${1-''}
DEBUG=${DEBUG-0}

export PATH=$PATH:'/sbin:/usr/sbin:/usr/local/bin'

#
# Global variables.
#
# Used to return non-scalar value from functions.
RESULT=''
WAS_PYTHON_JUST_INSTALLED=0
DIST_FOLDER='dist'

# Path global variables.

# Configuration variable.
CHEVAH_BUILD_DIR=""
# Variale used at runtime.
BUILD_FOLDER=""

# Configuration variable
CHEVAH_CACHE_DIR=
# Varible used at runtime.
CACHE_FOLDER=""

PYTHON_BIN=""
PYTHON_LIB=""
LOCAL_PYTHON_BINARY_DIST=""

# Put default values and create them as global variables.
OS='not-detected-yet'
ARCH='not-detected-yet'

# Initialize default values from brink.conf
PYTHON_CONFIGURATION='NOT-YET-DEFINED'
PYTHON_VERSION='not.defined.yet'
PYTHON_PLATFORM='unknown-os-and-arch'
<<<<<<< HEAD
PYTHON_NAME='python3.8'
BINARY_DIST_URI='https://github.com/chevah/pythia/releases/download'
PIP_INDEX='https://pypi.chevah.com'
=======
PYTHON_NAME='python2.7'
BINARY_DIST_URI='https://github.com/chevah/python-package/releases/download'
PIP_INDEX_URL='https://pypi.org/simple'
>>>>>>> e2ff2753
BASE_REQUIREMENTS=''

#
# Check that we have a pavement.py file in the current dir.
# If not, we are out of the source's root dir and brink.sh won't work.
#
check_source_folder() {
    if [ ! -e pavement.py ]; then
        (>&2 echo 'No "pavement.py" file found in current folder.')
        (>&2 echo 'Make sure you are running "brink.sh" from a source folder.')
        exit 8
    fi
}

# Called to trigger the entry point in the virtual environment.
# Can be overwritten in brink.conf
execute_venv() {
    ${PYTHON_BIN} $PYTHON3_CHECK -c 'from paver.tasks import main; main()' "$@"
}


# Called to update the dependencies inside the newly created virtual
# environment.
update_venv() {
    # After updating the python version, the existing pyc files might no
    # longer be valid.
    _clean_pyc

    set +e
    ${PYTHON_BIN} -c 'from paver.tasks import main; main()' deps
    exit_code=$?
    set -e
    if [ $exit_code -ne 0 ]; then
        (>&2 echo 'Failed to run the initial "./brink.sh deps" command.')
        exit 7
    fi
}

# Load repo specific configuration.
source brink.conf


clean_build() {
    # Shortcut for clear since otherwise it will depend on python
    echo "Removing ${BUILD_FOLDER}..."
    delete_folder ${BUILD_FOLDER}
    echo "Removing dist..."
    delete_folder ${DIST_FOLDER}
    echo "Removing publish..."
    delete_folder 'publish'
    echo "Removing node_modules..."
    delete_folder node_modules
    echo "Removing web build"
    delete_folder chevah/server/static/build/

    # In some case pip hangs with a build folder in temp and
    # will not continue until it is manually removed.
    # On the OSX build server tmp is in $TMPDIR
    if [ ! -z "${TMPDIR-}" ]; then
        # check if TMPDIR is set before trying to clean it.
        rm -rf ${TMPDIR}/pip*
    else
        rm -rf /tmp/pip*
    fi
}


_clean_pyc() {
    echo "Cleaning pyc files ..."
    # Faster than '-exec rm {} \;' and supported in most OS'es,
    # details at https://www.in-ulm.de/~mascheck/various/find/#xargs
    find ./ -name '*.pyc' -exec rm {} +
}


#
# Removes the download/pip cache entries. Must be called before
# building/generating the distribution.
#
purge_cache() {
    clean_build

    echo "Cleaning download cache ..."
    rm -rf $CACHE_FOLDER/*
}


#
# Delete the folder as quickly as possible.
#
delete_folder() {
    local target="$1"
    # On Windows, we use internal command prompt for maximum speed.
    # See: https://stackoverflow.com/a/6208144/539264
    if [ $OS = "win" -a -d $target ]; then
        cmd //c "del /f/s/q $target > nul"
        cmd //c "rmdir /s/q $target"
    else
        rm -rf $target
    fi
}


#
# Wrapper for executing a command and exiting on failure.
#
execute() {
    if [ $DEBUG -ne 0 ]; then
        echo "Executing:" $@
    fi

    # Make sure $@ is called in quotes as otherwise it will not work.
    set +e
    "$@"
    exit_code=$?
    set -e
    if [ $exit_code -ne 0 ]; then
        (>&2 echo "Failed:" $@)
        exit 1
    fi
}

#
# Update global variables with current paths.
#
update_path_variables() {
    resolve_python_version

    if [ "${OS}" = "win" ] ; then
        PYTHON_BIN="/lib/python.exe"
        PYTHON_LIB="/lib/Lib/"
    else
        PYTHON_BIN="/bin/python"
        PYTHON_LIB="/lib/${PYTHON_NAME}/"
    fi

    # Read first from env var.
    set +o nounset
    BUILD_FOLDER="${CHEVAH_BUILD}"
    CACHE_FOLDER="${CHEVAH_CACHE}"
    set -o nounset

    if [ "${BUILD_FOLDER}" = "" ] ; then
        # Use value from configuration file.
        BUILD_FOLDER="${CHEVAH_BUILD_DIR}"
    fi

    if [ "${BUILD_FOLDER}" = "" ] ; then
        # Use default value if not yet defined.
        BUILD_FOLDER="build-${OS}-${ARCH}"
    fi

    if [ "${CACHE_FOLDER}" = "" ] ; then
        # Use default if not yet defined.
        CACHE_FOLDER="${CHEVAH_CACHE_DIR}"
    fi

    if [ "${CACHE_FOLDER}" = "" ] ; then
        # Use default if not yet defined.
        CACHE_FOLDER="cache"
    fi

    PYTHON_BIN="${BUILD_FOLDER}${PYTHON_BIN}"
    PYTHON_LIB="${BUILD_FOLDER}${PYTHON_LIB}"

    LOCAL_PYTHON_BINARY_DIST="$PYTHON_NAME-$OS-$ARCH"

    export PYTHONPATH=${BUILD_FOLDER}
    export CHEVAH_PYTHON=${PYTHON_NAME}
    export CHEVAH_OS=${OS}
    export CHEVAH_ARCH=${ARCH}
    export CHEVAH_CACHE=${CACHE_FOLDER}
<<<<<<< HEAD
    export PIP_INDEX=${PIP_INDEX}
=======
    export PIP_INDEX_URL=${PIP_INDEX_URL}
>>>>>>> e2ff2753

}

#
# Called to update the Python version env var based on the platform
# advertised by the current environment.
#
resolve_python_version() {
    local version_configuration=$PYTHON_CONFIGURATION
    local version_configuration_array
    local candidate
    local candidate_platform
    local candidate_version

    PYTHON_PLATFORM="$OS-$ARCH"

    # Using ':' as a delimiter, populate a dedicated array.
    IFS=: read -a version_configuration_array <<< "$version_configuration"
    # Iterate through all the elements of the array to find the best candidate.
    for (( i=0 ; i < ${#version_configuration_array[@]}; i++ )); do
        candidate="${version_configuration_array[$i]}"
        candidate_platform=$(echo "$candidate" | cut -d "@" -f 1)
        candidate_version=$(echo "$candidate" | cut -d "@" -f 2)
        if [ "$candidate_platform" = "default" ]; then
            # On first pass, we set the default version.
            PYTHON_VERSION=$candidate_version
        elif [ "${PYTHON_PLATFORM%$candidate_platform*}" = "" ]; then
            # If matching a specific platform, we overwrite the default version.
            PYTHON_VERSION=$candidate_version
        fi
    done
}


#
# Install base package.
#
install_base_deps() {
    echo "Installing base requirements: $BASE_REQUIREMENTS."
    pip_install "$BASE_REQUIREMENTS"
}


#
# Wrapper for python `pip install` command.
# * $1 - package_name and optional version.
#
pip_install() {
    echo "::group::pip install $1"

    set +e
    ${PYTHON_BIN} -m \
        pip install \
<<<<<<< HEAD
            --trusted-host bin.chevah.com \
            --trusted-host deag.chevah.com \
            --index-url=$PIP_INDEX \
=======
            --index-url=$PIP_INDEX_URL \
            --build=${BUILD_FOLDER}/pip-build \
>>>>>>> e2ff2753
            $1

    exit_code=$?

    echo "::endgroup::"

    set -e
    if [ $exit_code -ne 0 ]; then
        (>&2 echo "Failed to install $1.")
        exit 2
    fi
}

#
# Check for curl and set needed download commands accordingly.
#
set_download_commands() {
    set +o errexit
    command -v curl > /dev/null
    if [ $? -eq 0 ]; then
        # Options not used because of no support in CentOS 5.11's curl:
        #     --retry-connrefused (since curl 7.52.0)
        #     --retry-all-errors (since curl 7.71.0)
        # Retry 2 times, allocating 10s for the connection phase,
        # at most 300s for an attempt, sleeping for 5s between retries.
        CURL_RETRY_OPTS="\
            --retry 2 \
            --connect-timeout 10 \
            --max-time 300 \
            --retry-delay 5 \
            "
        DOWNLOAD_CMD="curl --remote-name --location $CURL_RETRY_OPTS"
        ONLINETEST_CMD="curl --fail --silent --head $CURL_RETRY_OPTS \
            --output /dev/null"
        set -o errexit
        return
    fi
    (>&2 echo "Missing curl! It is needed for downloading the Python package.")
    exit 3
}

#
# Download and extract a binary distribution.
#
get_binary_dist() {
    local dist_name=$1
    local remote_base_url=$2

    echo "Getting $dist_name from $remote_base_url..."

    tar_gz_file=${dist_name}.tar.gz
    tar_file=${dist_name}.tar

    mkdir -p ${CACHE_FOLDER}
    pushd ${CACHE_FOLDER}

        # Get and extract archive.
        rm -rf $dist_name
        rm -f $tar_gz_file
        rm -f $tar_file
        execute $DOWNLOAD_CMD $remote_base_url/${tar_gz_file}
        execute gunzip -f $tar_gz_file
        execute tar -xf $tar_file
        rm -f $tar_gz_file
        rm -f $tar_file

    popd
}

#
# Check if we have a versioned Python distribution.
#
test_version_exists() {
    local remote_base_url=$1
    local target_file=python-${PYTHON_VERSION}-${OS}-${ARCH}.tar.gz

    echo "Checking $remote_base_url/${PYTHON_VERSION}/$target_file"
    $ONLINETEST_CMD $remote_base_url/${PYTHON_VERSION}/$target_file
    return $?
}

#
# Download and extract in cache the python distributable.
#
get_python_dist() {
    local remote_base_url=$1
    local download_mode=$2
    local python_distributable=python-${PYTHON_VERSION}-${OS}-${ARCH}
    local onlinetest_errorcode

    set +o errexit
    test_version_exists $remote_base_url
    onlinetest_errorcode=$?
    set -o errexit

    if [ $onlinetest_errorcode -eq 0 ]; then
        # We have the requested python version.
        get_binary_dist $python_distributable $remote_base_url/${PYTHON_VERSION}
    else
        (>&2 echo "Couldn't find package on remote server. Full link:")
        echo "$remote_base_url/$PYTHON_VERSION/$python_distributable.tar.gz"
        exit 4
    fi
}


# copy_python can be called in a recursive way, and this is here to prevent
# accidental infinite loops.
COPY_PYTHON_RECURSIONS=0
#
# Copy python to build folder from binary distribution.
#
copy_python() {
    local python_distributable="${CACHE_FOLDER}/${LOCAL_PYTHON_BINARY_DIST}"
    local python_installed_version

    COPY_PYTHON_RECURSIONS=`expr $COPY_PYTHON_RECURSIONS + 1`

    if [ $COPY_PYTHON_RECURSIONS -gt 2 ]; then
        (>&2 echo "Too many calls to copy_python: $COPY_PYTHON_RECURSIONS")
        exit 5
    fi

    # Check that python dist was installed
    if [ ! -s ${PYTHON_BIN} ]; then
        # We don't have a Python binary, so we install it since everything
        # else depends on it.
        echo "::group::Get Python"
        echo "Bootstrapping ${LOCAL_PYTHON_BINARY_DIST} environment" \
            "to ${BUILD_FOLDER}..."
        mkdir -p ${BUILD_FOLDER}

        if [ -d ${python_distributable} ]; then
            # We have a cached distributable.
            # Check if is at the right version.
            local cache_ver_file
            cache_ver_file=${python_distributable}/lib/PYTHIA_VERSION
            cache_version='UNVERSIONED'
            if [ -f $cache_ver_file ]; then
                cache_version=`cat $cache_ver_file | cut -d - -f 1`
            fi
            if [ "$PYTHON_VERSION" != "$cache_version" ]; then
                # We have a different version in the cache.
                # Just remove it and hope that the next step will download
                # the right one.
                rm -rf ${python_distributable}
            fi
        fi

        if [ ! -d ${python_distributable} ]; then
            # We don't have a cached python distributable.
            echo "No ${LOCAL_PYTHON_BINARY_DIST} environment." \
                "Start downloading it..."
            get_python_dist "$BINARY_DIST_URI" "strict"
        fi

        echo "Copying Python distribution files... "
        cp -R ${python_distributable}/* ${BUILD_FOLDER}

        echo "::endgroup::"

        install_base_deps
        WAS_PYTHON_JUST_INSTALLED=1
    else
        # We have a Python, but we are not sure if is the right version.
        local version_file=${BUILD_FOLDER}/lib/PYTHIA_VERSION

        # If we are upgrading the cache from Python 2,
        # cat fails if this file is missing, so we create it blank.
        touch $version_file
        python_installed_version=`cat $version_file | cut -d - -f 1`
        if [ "$PYTHON_VERSION" != "$python_installed_version" ]; then
            # We have a different python installed.
            # Check if we have the to-be-updated version and fail if
            # it does not exists.
            set +o errexit
            test_version_exists "$BINARY_DIST_URI"
            local test_version=$?
            set -o errexit
            if [ $test_version -ne 0 ]; then
                (>&2 echo "The build is now at $python_installed_version.")
                (>&2 echo "Failed to find the required $PYTHON_VERSION.")
                (>&2 echo "Check your configuration or the remote server.")
                exit 6
            fi

            # Remove it and try to install it again.
            echo "Updating Python from" \
                $python_installed_version to $PYTHON_VERSION
            rm -rf ${BUILD_FOLDER}/*
            rm -rf ${python_distributable}
            copy_python
        fi
    fi
}


#
# Install dependencies after python was just installed.
#
install_dependencies(){
    if [ $WAS_PYTHON_JUST_INSTALLED -ne 1 ]; then
        return
    fi

    if [ "$COMMAND" == "deps" ] ; then
        # Will be installed soon.
        return
    fi

    update_venv
}


#
# Check version of current OS to see if it is supported.
# If it's too old, exit with a nice informative message.
# If it's supported, return through eval the version numbers to be used for
# naming the package, for example: '8' for RHEL 8.2, '2004' for Ubuntu 20.04,
# '312' for Alpine Linux 3.12, '114' for Solaris 11.4.
#
check_os_version() {
    # First parameter should be the human-readable name for the current OS.
    # For example: "Red Hat Enterprise Linux" for RHEL, "macOS" for Darwin etc.
    # Second and third parameters must be strings composed of integers
    # delimited with dots, representing, in order, the oldest version
    # supported for the current OS and the current detected version.
    # The fourth parameter is used to return through eval the relevant numbers
    # for naming the Python package for the current OS, as detailed above.
    local name_fancy="$1"
    local version_good="$2"
    local version_raw="$3"
    local version_chevah="$4"
    local version_constructed=''
    local flag_supported='good_enough'
    local version_raw_array
    local version_good_array

    if [[ $version_raw =~ [^[:digit:]\.] ]]; then
        (>&2 echo "OS version should only have numbers and periods, but:")
        (>&2 echo "    \$version_raw=$version_raw")
        exit 12
    fi

    # Using '.' as a delimiter, populate the version_* arrays.
    IFS=. read -a version_raw_array <<< "$version_raw"
    IFS=. read -a version_good_array <<< "$version_good"

    # Iterate through all the integers from the good version to compare them
    # one by one with the corresponding integers from the supported version.
    for (( i=0 ; i < ${#version_good_array[@]}; i++ )); do
        version_constructed="${version_constructed}${version_raw_array[$i]}"
        if [ ${version_raw_array[$i]} -gt ${version_good_array[$i]} -a \
            "$flag_supported" = 'good_enough' ]; then
            flag_supported='true'
        elif [  ${version_raw_array[$i]} -lt ${version_good_array[$i]} -a \
            "$flag_supported" = 'good_enough' ]; then
            flag_supported='false'
        fi
    done

    if [ "$flag_supported" = 'false' ]; then
        (>&2 echo "Detected version of ${name_fancy} is: ${version_raw}.")
        (>&2 echo "For versions older than ${name_fancy} ${version_good},")
        if [ "$OS" = "Linux" ]; then
            # For old and/or unsupported Linux distros there's a second chance!
            (>&2 echo "the generic Linux runtime is used, if possible.")
            check_linux_glibc
        else
            (>&2 echo "there is currently no support.")
            exit 13
        fi
    fi

    # The sane way to return fancy values with a bash function is to use eval.
    eval $version_chevah="'$version_constructed'"
}

#
# For old unsupported Linux distros (some with no /etc/os-release) and for other
# unsupported Linux distros (eg. Arch), we check if the system is glibc-based.
# If so, we use a generic code path that builds everything statically,
# including OpenSSL, thus only requiring glibc 2.X, where X differs by arch.
#
check_linux_glibc() {
    local glibc_version
    local glibc_version_array
    local supported_glibc2_version
    # Output to a file to avoid "write error: Broken pipe" with grep/head.
    local ldd_output_file=".chevah_glibc_version"

    # Supported minimum minor glibc 2.X versions for various arches.
    # For x64, we build on CentOS 5.11 (Final) with glibc 2.5.
    # For arm64, we build on Ubuntu 16.04 with glibc 2.23.
    # Beware we haven't normalized arch names yet.
    case "$ARCH" in
        "amd64"|"x86_64"|"x64")
            supported_glibc2_version=5
            ;;
        "aarch64"|"arm64")
            supported_glibc2_version=23
            ;;
        *)
            (>&2 echo "$ARCH is an unsupported arch for generic Linux!")
            exit 17
            ;;
    esac

    echo "No specific runtime for the current distribution / version / arch."
    echo "Minimum glibc version for this arch: 2.${supported_glibc2_version}."

    set +o errexit

    command -v ldd > /dev/null
    if [ $? -ne 0 ]; then
        (>&2 echo "No ldd binary found, can't check for glibc!")
        exit 18
    fi

    ldd --version > $ldd_output_file
    egrep "GNU\ libc|GLIBC" $ldd_output_file > /dev/null
    if [ $? -ne 0 ]; then
        (>&2 echo "No glibc reported by ldd... Unsupported Linux libc?")
        exit 19
    fi

    # Tested with glibc 2.5/2.11.3/2.12/2.23/2.28-31 and eglibc 2.13/2.19.
    glibc_version=$(head -n 1 $ldd_output_file | rev | cut -d\  -f1 | rev)
    rm $ldd_output_file

    if [[ $glibc_version =~ [^[:digit:]\.] ]]; then
        (>&2 echo "Glibc version should only have numbers and periods, but:")
        (>&2 echo "    \$glibc_version=$glibc_version")
        exit 20
    fi

    IFS=. read -a glibc_version_array <<< "$glibc_version"

    if [ ${glibc_version_array[0]} -ne 2 ]; then
        (>&2 echo "Only glibc 2 is supported! Detected version: $glibc_version")
        exit 21
    fi

    # Decrement supported_glibc2_version if building against an older glibc.
    if [ ${glibc_version_array[1]} -lt ${supported_glibc2_version} ]; then
        (>&2 echo "NOT good. Detected version is older: ${glibc_version}!")
        exit 22
    else
        echo "All is good. Detected glibc version: ${glibc_version}."
    fi

    set -o errexit

    # glibc 2 detected, we set $OS for a generic Linux build.
    OS="lnx"
}

#
# For glibc-based Linux distros, after checking if current version is
# supported with check_os_version(), $OS might already be set to "lnx"
# if current version is too old, through check_linux_glibc().
#
set_os_if_not_generic() {
    local distro_name="$1"
    local distro_version="$2"

    if [ "$OS" != "lnx" ]; then
        OS="${distro_name}${distro_version}"
    fi
}

#
# Detect OS and ARCH for the current system.
# In some cases we normalize or even override ARCH at the end of this function.
#
detect_os() {
    OS=$(uname -s)

    case "$OS" in
        MINGW*|MSYS*)
            ARCH=$(uname -m)
            OS="win"
            ;;
        Linux)
            ARCH=$(uname -m)
            if [ ! -f /etc/os-release ]; then
                # No /etc/os-release file present, so we don't support this
                # distro, but check for glibc, the generic build should work.
                check_linux_glibc
            else
                source /etc/os-release
                linux_distro="$ID"
                distro_fancy_name="$NAME"
                # Some rolling-release distros (eg. Arch Linux) have
                # no VERSION_ID here, so don't count on it unconditionally.
                case "$linux_distro" in
                    rhel|centos|ol)
                        os_version_raw="$VERSION_ID"
                        check_os_version "Red Hat Enterprise Linux" 8 \
                            "$os_version_raw" os_version_chevah
                        set_os_if_not_generic "rhel" $os_version_chevah
                        ;;
                    ubuntu|ubuntu-core)
                        os_version_raw="$VERSION_ID"
                        # For versions with older OpenSSL, use generic build.
                        check_os_version "$distro_fancy_name" 18.04 \
                            "$os_version_raw" os_version_chevah
                        # Only LTS versions are supported. If it doesn't end in
                        # 04 or first two digits are uneven, use generic build.
                        if [ ${os_version_chevah%%04} == ${os_version_chevah} \
                            -o $(( ${os_version_chevah:0:2} % 2 )) -ne 0 ]; then
                            check_linux_glibc
                        elif [ ${os_version_chevah} == "2204" ]; then
                            # OpenSSL 3.0.x not supported by cryptography 3.3.x.
                            check_linux_glibc
                        fi
                        set_os_if_not_generic "ubuntu" $os_version_chevah
                        ;;
                    alpine)
                        os_version_raw="$VERSION_ID"
                        check_os_version "$distro_fancy_name" 3.12 \
                            "$os_version_raw" os_version_chevah
                        set_os_if_not_generic "alpine" $os_version_chevah
                        ;;
                    *)
                        # Supported distros with unsupported OpenSSL versions or
                        # distros not specifically supported: SLES, Debian, etc.
                        check_linux_glibc
                        ;;
                esac
            fi
            ;;
        Darwin)
            ARCH=$(uname -m)
            os_version_raw=$(sw_vers -productVersion)
            check_os_version "macOS" 10.13 "$os_version_raw" os_version_chevah
            # Build a generic package to cover all supported versions.
            OS="macos"
            ;;
        FreeBSD)
            ARCH=$(uname -m)
            os_version_raw=$(uname -r | cut -d'.' -f1)
            check_os_version "FreeBSD" 12 "$os_version_raw" os_version_chevah
            OS="fbsd${os_version_chevah}"
            ;;
        OpenBSD)
            ARCH=$(uname -m)
            os_version_raw=$(uname -r)
            check_os_version "OpenBSD" 6.7 "$os_version_raw" os_version_chevah
            OS="obsd${os_version_chevah}"
            ;;
        SunOS)
            ARCH=$(isainfo -n)
            ver_major=$(uname -r | cut -d'.' -f2)
            case $ver_major in
                10)
                    ver_minor=$(\
                        head -1 /etc/release | cut -d_ -f2 | sed s/[^0-9]*//g)
                    ;;
                11)
                    ver_minor=$(uname -v | cut -d'.' -f2)
                    ;;
                *)
                    # Not sure if $ver_minor detection works on other versions.
                    (>&2 echo "Unsupported Solaris version: ${ver_major}.")
                    exit 15
                    ;;
            esac
            os_version_raw="${ver_major}.${ver_minor}"
            check_os_version "Solaris" 11.4 "$os_version_raw" os_version_chevah
            OS="sol${os_version_chevah}"
            ;;
        *)
            (>&2 echo "Unsupported operating system: ${OS}.")
            exit 14
            ;;
    esac

    # Normalize arch names. Force 32bit builds on some OS'es.
    case "$ARCH" in
        "i386"|"i686")
            ARCH="x86"
            ;;
        "amd64"|"x86_64")
            ARCH="x64"
            ;;
        "aarch64")
            ARCH="arm64"
            ;;
    esac
}

detect_os
update_path_variables
set_download_commands

if [ "$COMMAND" = "clean" ] ; then
    clean_build
    exit 0
fi

if [ "$COMMAND" = "purge" ] ; then
    purge_cache
    exit 0
fi

# Initialize BUILD_ENV_VARS file when building Python from scratch.
if [ "$COMMAND" == "detect_os" ]; then
    echo "PYTHON_VERSION=$PYTHON_NAME" > BUILD_ENV_VARS
    echo "OS=$OS" >> BUILD_ENV_VARS
    echo "ARCH=$ARCH" >> BUILD_ENV_VARS
    exit 0
fi

if [ "$COMMAND" = "get_python" ] ; then
    OS=$2
    ARCH=$3
    resolve_python_version
    get_python_dist "$BINARY_DIST_URI" "fallback"
    exit 0
fi

check_source_folder
copy_python
install_dependencies

# Update brink.conf dependencies when running deps.
if [ "$COMMAND" == "deps" ] ; then
    install_base_deps
fi

case $COMMAND in
    test_ci|test_py3)
        PYTHON3_CHECK='-3'
        ;;
    *)
        PYTHON3_CHECK=''
        ;;
esac

set +e
execute_venv "$@"
exit_code=$?
set -e

exit $exit_code<|MERGE_RESOLUTION|>--- conflicted
+++ resolved
@@ -76,15 +76,9 @@
 PYTHON_CONFIGURATION='NOT-YET-DEFINED'
 PYTHON_VERSION='not.defined.yet'
 PYTHON_PLATFORM='unknown-os-and-arch'
-<<<<<<< HEAD
 PYTHON_NAME='python3.8'
 BINARY_DIST_URI='https://github.com/chevah/pythia/releases/download'
 PIP_INDEX='https://pypi.chevah.com'
-=======
-PYTHON_NAME='python2.7'
-BINARY_DIST_URI='https://github.com/chevah/python-package/releases/download'
-PIP_INDEX_URL='https://pypi.org/simple'
->>>>>>> e2ff2753
 BASE_REQUIREMENTS=''
 
 #
@@ -257,11 +251,7 @@
     export CHEVAH_OS=${OS}
     export CHEVAH_ARCH=${ARCH}
     export CHEVAH_CACHE=${CACHE_FOLDER}
-<<<<<<< HEAD
-    export PIP_INDEX=${PIP_INDEX}
-=======
     export PIP_INDEX_URL=${PIP_INDEX_URL}
->>>>>>> e2ff2753
 
 }
 
@@ -315,14 +305,7 @@
     set +e
     ${PYTHON_BIN} -m \
         pip install \
-<<<<<<< HEAD
-            --trusted-host bin.chevah.com \
-            --trusted-host deag.chevah.com \
-            --index-url=$PIP_INDEX \
-=======
             --index-url=$PIP_INDEX_URL \
-            --build=${BUILD_FOLDER}/pip-build \
->>>>>>> e2ff2753
             $1
 
     exit_code=$?
