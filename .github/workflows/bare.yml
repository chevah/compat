--- conflicted
+++ resolved
@@ -62,12 +62,8 @@
       run: mv build-py3 build-py3-ț
 
     - name: Test
-<<<<<<< HEAD
-      run: ./pythia.sh test_ci2
-=======
       run: |
         ./brink.sh test_ci2
->>>>>>> ffeb6f68
       env:
         CHEVAH_BUILD: build-py3-ț
 
