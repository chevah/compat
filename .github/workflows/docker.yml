--- conflicted
+++ resolved
@@ -41,13 +41,9 @@
           - alpine:3.14
           - amazonlinux:2018.03
           - amazonlinux:2
-<<<<<<< HEAD
-          - centos:5.11
-=======
           # CentOS 5.11 setup was saved as an image pushed to Docker Hub. See
           # the Overview section at https://hub.docker.com/r/proatria/centos.
           - proatria/centos:5.11-chevah1
->>>>>>> d22e5f55
           - centos:6.10
           - centos:7
           - centos:8.2.2004
@@ -68,7 +64,6 @@
         apk upgrade -U
         apk add git bash shadow sudo curl
 
-<<<<<<< HEAD
     # Final CentOS 5 version is used to build the generic Linux package.
     - name: CentOS 5.11 setup
       if: matrix.container == 'centos:5.11'
@@ -86,8 +81,6 @@
         rpm -i local-perl-*.rpm
         rpm -i --nodeps git{-core,}-2.5.0-1.ep.x86_64.rpm
 
-=======
->>>>>>> d22e5f55
     - name: CentOS 6.10 setup
       if: matrix.container == 'centos:6.10'
       run: |
@@ -110,42 +103,15 @@
     - name: Ubuntu setup
       if: startsWith(matrix.container, 'ubuntu')
       run: |
-<<<<<<< HEAD
-        apt update
-        apt dist-upgrade -y
-        apt install -y git curl sudo
-=======
         apt-get update
         apt-get dist-upgrade -y
         apt-get install -y git curl sudo
->>>>>>> d22e5f55
 
     # On a Docker container, everything runs as root by default.
     - name: Chevah user setup
       run: |
         useradd -g adm -s /bin/bash -m chevah
         echo '%adm    ALL=NOPASSWD: ALL' > /etc/sudoers
-<<<<<<< HEAD
-
-    # GHA's checkout action doesn't work on CentOS 5/6. This fails on opening a new PR.
-    - name: Clone sources independently
-      run: |
-        cd /home/chevah/
-        git init $CHEVAH_REPO
-        cd $CHEVAH_REPO
-        # Cleanup the repo.
-        git rev-parse --symbolic-full-name --verify --quiet HEAD || true
-        git rev-parse --symbolic-full-name --branches || true
-        git remote remove origin || true
-        # Update repo token.
-        git remote add origin https://github.com/chevah/$CHEVAH_REPO
-        git fetch --no-tags --prune origin
-        # Prepare the code.
-        git clean -f
-        git reset --hard ${{ github.event.after }}
-        git log -1 --format='%H'
-=======
->>>>>>> d22e5f55
 
     # GHA's checkout action fails on CentOS 5/6, issue same commands manually.
     # This fails when opening a new PR, but works starting with second commit.
@@ -177,11 +143,7 @@
     # This action also fails on CentOS 5/6.
     - name: Cache build
       uses: actions/cache@v2
-<<<<<<< HEAD
-      if: matrix.container != 'centos:5.11' && matrix.container != 'centos:6.10'
-=======
       if: matrix.container != 'proatria/centos:5.11-chevah1' && matrix.container != 'centos:6.10'
->>>>>>> d22e5f55
       with:
         path: |
           /home/chevah/$CHEVAH_REPO/build-$CHEVAH_REPO
