#
# GitHub actions to test chevah-compat under Docker.
#


name: Docker


on:
  push:
    branches: [ master ]
    paths:
    - '**.py'
  pull_request:
    branches: [ master ]
    paths:
    - '**.py'


concurrency:
  group: docker-${{ github.ref }}
  cancel-in-progress: true


env:
  CHEVAH_REPO: compat
  USER: chevah
  CHEVAH_CONTAINER: yes


jobs:

  standard:

    name: ${{ matrix.container }}
    container: ${{ matrix.container }}
    strategy:
      fail-fast: false
      matrix:
        container:
          - alpine:3.14
          - amazonlinux:2018.03
          - amazonlinux:2
          - amazonlinux:2022
          # CentOS 5.11 setup was saved as an image pushed to Docker Hub. See
          # the Overview section at https://hub.docker.com/r/proatria/centos.
          - proatria/centos:5.11-chevah1
          - centos:6.10
          - centos:7
          - centos:8.2.2004
          - oraclelinux:8
          - ubuntu:14.04
          - ubuntu:16.04
          - ubuntu:22.04

    # ubuntu-latest is GitHub's newest well-suported Linux distro.
    runs-on: ubuntu-latest
    timeout-minutes: 15
    # Steps represent a sequence of tasks that will be executed as part of the job
    steps:

    # On Alpine, OpenSSL must be updated to latest version for python-package.
    - name: Alpine setup
      if: startsWith(matrix.container, 'alpine')
      run: |
        apk upgrade -U
        apk add git bash shadow sudo curl

    # Final CentOS 5 version is used to build the generic Linux package.
    - name: CentOS 5.11 setup
      if: matrix.container == 'centos:5.11'
      run: |
        sed -i s/^mirrorlist=/#mirrorlist=/ /etc/yum.repos.d/*.repo
        sed -i s@^#baseurl=http://mirror.centos.org/centos/\$releasever/@baseurl=http://vault.centos.org/5.11/@ /etc/yum.repos.d/*.repo
        yum -y upgrade
        # Use https://bin.chevah.com:20443/third-party-stuff/centos5/tuxad/
        # when tuxad.de dissapears, it has the minimum required stuff.
        rpm -i http://www.tuxad.de/rpms/tuxad-release-5-1.noarch.rpm
        yum -y install wget curl gcc44 make m4 automake libtool patch sudo which openssh-clients
        ln -s /usr/bin/gcc44 /usr/local/bin/gcc
        wget --mirror --no-parent https://bin.chevah.com:20443/third-party-stuff/centos5/endpoint/
        cd bin.chevah.com\:20443/third-party-stuff/centos5/endpoint/
        rpm -i local-perl-*.rpm
        rpm -i --nodeps git{-core,}-2.5.0-1.ep.x86_64.rpm

    - name: CentOS 6.10 setup
      if: matrix.container == 'centos:6.10'
      run: |
        sed -i s/^mirrorlist=/#mirrorlist=/ /etc/yum.repos.d/*.repo
        sed -i s@^#baseurl=http://mirror.centos.org/centos/\$releasever/@baseurl=http://vault.centos.org/6.10/@ /etc/yum.repos.d/*.repo
        yum -y upgrade

    # OpenSSL got updated in 8.3 from 1.1.1c to 1.1.1g.
    - name: CentOS 8.2 setup
      if: matrix.container == 'centos:8.2.2004'
      run: |
        sed -i s/^mirrorlist=/#mirrorlist=/ /etc/yum.repos.d/*.repo
        sed -i s@^#baseurl=http://mirror.centos.org/\$contentdir/\$releasever/@baseurl=https://vault.centos.org/8.2.2004/@ /etc/yum.repos.d/*.repo
        yum -y upgrade

    - name: Amazon Linux 2022 setup
      if: matrix.container == 'amazonlinux:2022'
      run: yum -y install libxcrypt-compat

    - name: Yum-based setup
      if: startsWith(matrix.container, 'centos') || startsWith(matrix.container, 'amazon') || startsWith(matrix.container, 'oracle')
      run: yum -y install git tar which sudo

    - name: Ubuntu setup
      if: startsWith(matrix.container, 'ubuntu')
      run: |
        apt-get update
        apt-get dist-upgrade -y
        apt-get install -y git curl sudo

    # On a Docker container, everything runs as root by default.
    - name: Chevah user setup
      run: |
        useradd -g adm -s /bin/bash -m chevah
        echo '%adm    ALL=NOPASSWD: ALL' > /etc/sudoers

    # GHA's checkout action fails on CentOS 5/6, issue same commands manually.
    # This fails when opening a new PR, but works starting with second commit.
    - name: Clone sources independently
      run: |
        cd /home/chevah/
        git init $CHEVAH_REPO
        cd $CHEVAH_REPO
        # Cleanup the repo.
        git rev-parse --symbolic-full-name --verify --quiet HEAD || true
        git rev-parse --symbolic-full-name --branches || true
        git remote remove origin || true
        # Update repo token.
        git remote add origin https://github.com/chevah/$CHEVAH_REPO
        git fetch --no-tags --prune origin
        # Prepare the code.
        git clean -f
        git reset --hard ${{ github.event.after }}
        git log -1 --format='%H'

    # The old curl on CentOS 5 has cert check issues with GitHub's SNI.
    # Also with Let's Encrypt certificates, lately.
    # So download the runtime over HTTP from backup server.
    - name: CentOS 5 BINARY_DIST_URI hack
      if: startsWith(matrix.container, 'proatria/centos:5.11')
      run: |
        sed -i s@^#BINARY_DIST_URI=\'https://bin.chevah.com:20443/production\'@BINARY_DIST_URI=\'http://bin.chevah.com:20080/production\'@ /home/chevah/$CHEVAH_REPO/pythia.conf

    # This action also fails on CentOS 5/6.
    - name: Cache build
      uses: actions/cache@v3
      if: matrix.container != 'proatria/centos:5.11-chevah1' && matrix.container != 'centos:6.10'
      with:
        path: |
          /home/chevah/$CHEVAH_REPO/build-$CHEVAH_REPO
        key: ${{ runner.os }}-${{ hashFiles('pavement.py') }}-${{ hashFiles('pythia.conf') }}-${{ matrix.container }}

    - name: Deps
      run: |
        cd /home/chevah/$CHEVAH_REPO
        ./pythia.sh deps
        chown -R chevah .

    - uses: chevah/python-info-action@v1
      with:
        python-path: /home/chevah/$CHEVAH_REPO/build-py3/bin/python

    - name: Build
      run: |
        cd /home/chevah/$CHEVAH_REPO
        su chevah -c "./pythia.sh build"

    - name: Test
      run: |
        cd /home/chevah/$CHEVAH_REPO
<<<<<<< HEAD
        su chevah -c "./pythia.sh test_ci2"
=======
        su chevah -c "./brink.sh test_ci2"

  # Helper so that on GitHub repo settings we can configure a single job as
  # required.
  docker-required:
    runs-on: ubuntu-latest
    timeout-minutes: 10
    if: always()
    needs:
      - standard
    steps:
      - name: Require all successes
        shell: python3 {0}
        env:
          RESULTS: ${{ toJSON(needs.*.result) }}
        run: |
          import json
          import os
          import sys
          results = json.loads(os.environ["RESULTS"])
          sys.exit(0 if all(result == "success" for result in results) else 1)
>>>>>>> ffeb6f68
<|MERGE_RESOLUTION|>--- conflicted
+++ resolved
@@ -173,10 +173,7 @@
     - name: Test
       run: |
         cd /home/chevah/$CHEVAH_REPO
-<<<<<<< HEAD
         su chevah -c "./pythia.sh test_ci2"
-=======
-        su chevah -c "./brink.sh test_ci2"
 
   # Helper so that on GitHub repo settings we can configure a single job as
   # required.
@@ -196,5 +193,4 @@
           import os
           import sys
           results = json.loads(os.environ["RESULTS"])
-          sys.exit(0 if all(result == "success" for result in results) else 1)
->>>>>>> ffeb6f68
+          sys.exit(0 if all(result == "success" for result in results) else 1)