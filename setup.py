from setuptools import Command, find_packages, setup
import os

<<<<<<< HEAD
VERSION = '0.31.3'
=======
VERSION = '0.32.0'
>>>>>>> 99432f50


class PublishCommand(Command):
    """
    Publish the source distribution to local pypi cache and remote
    Chevah PyPi server.
    """

    description = "copy distributable to Chevah cache folder"
    user_options = []

    def initialize_options(self):
        self.cwd = None
        self.destination_base = '~/chevah/brink/cache/pypi/'

    def finalize_options(self):
        self.cwd = os.getcwd()

    def run(self):
        assert os.getcwd() == self.cwd, (
            'Must be in package root: %s' % self.cwd)
        self.run_command('sdist')
        self.run_command('bdist_wheel')

        upload_command = self.distribution.get_command_obj('upload')
        upload_command.repository = u'chevah'
        self.run_command('upload')


distribution = setup(
    name="chevah-compat",
    version=VERSION,
    maintainer='Adi Roiban',
    maintainer_email='adi.roiban@chevah.com',
    license='BSD 3-Clause',
    platforms='any',
    description="Chevah OS Compatibility Layer.",
    long_description=open('README.rst').read(),
    url='http://www.chevah.com',
    namespace_packages=['chevah'],
    packages=find_packages('.'),
    classifiers=[
        "Development Status :: 4 - Beta",
        "Intended Audience :: Developers",
        "Programming Language :: Python",
        ],
    cmdclass={
        'publish': PublishCommand,
        },
    )<|MERGE_RESOLUTION|>--- conflicted
+++ resolved
@@ -1,11 +1,7 @@
 from setuptools import Command, find_packages, setup
 import os
 
-<<<<<<< HEAD
-VERSION = '0.31.3'
-=======
-VERSION = '0.32.0'
->>>>>>> 99432f50
+VERSION = '0.33.0'
 
 
 class PublishCommand(Command):
