--- conflicted
+++ resolved
@@ -1,11 +1,7 @@
 from setuptools import Command, find_packages, setup
 import os
 
-<<<<<<< HEAD
-VERSION = '0.37.0'
-=======
 VERSION = '0.38.0'
->>>>>>> 69252ee6
 
 
 class PublishCommand(Command):
