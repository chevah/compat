--- conflicted
+++ resolved
@@ -9,15 +9,13 @@
 
 # Marker for paver.sh.
 # This value is pavers by bash. Use a strict format.
-<<<<<<< HEAD
 BRINK_VERSION = '0.22.0'
 PYTHON_VERSION = '2.7'
 
 RUN_PACKAGES = [
-    'chevah-empirical==0.13.0',
-
     'zope.interface==3.8.0',
     'twisted==12.1.0-chevah3',
+    'chevah-empirical==0.13.0',
     ]
 
 if os.name == 'posix':
@@ -26,19 +24,6 @@
         'pam>=0.1.4.chevah',
         ])
 
-=======
-BRINK_VERSION = '0.20.1'
-PYTHON_VERSION = '2.7'
-
-RUN_PACKAGES = [
-    'zope.interface==3.8.0',
-    'twisted==12.1.0-chevah3',
-    'chevah-empirical==0.8.0',
-    ]
-
-if os.name == 'posix':
-    RUN_PACKAGES.extend(['pam>=0.1.4.chevah'])
->>>>>>> 062fd7ad
 
 BUILD_PACKAGES = [
     'sphinx==1.1.3-chevah1',
@@ -62,11 +47,7 @@
 TEST_PACKAGES = [
     'pyflakes>=0.5.0-chevah2',
     'closure_linter==2.3.9',
-<<<<<<< HEAD
     'pocketlint==0.5.31-chevah8',
-=======
-    'pocketlint==0.5.31-chevah7',
->>>>>>> 062fd7ad
     'pocketlint-jshint',
 
     # Never version of nose, hangs on closing some tests
@@ -82,10 +63,7 @@
 
     'bunch',
     ]
-<<<<<<< HEAD
 
-=======
->>>>>>> 062fd7ad
 
 from brink.pavement_commons import (
     buildbot_list,
@@ -105,11 +83,7 @@
     test_normal,
     test_super,
     )
-<<<<<<< HEAD
 from paver.easy import needs, task
-=======
-from paver.easy import task, needs
->>>>>>> 062fd7ad
 
 # Make pylint shut up.
 buildbot_list
