--- conflicted
+++ resolved
@@ -44,77 +44,6 @@
     except OSError:
         pass
 
-<<<<<<< HEAD
-=======
-    # Create default temp.
-    if not os.path.exists(win32api.GetTempPath()):
-        os.mkdir(win32api.GetTempPath())
-
-
-# Keep run_packages in sync with setup.py.
-# These are the hard dependencies needed by the library itself.
-RUN_PACKAGES = [
-    'zope.interface==5.4.0+chevah.2',
-    'six==1.15.0',
-    ]
-
-if os.name == 'posix':
-    RUN_PACKAGES.extend([
-        'python-daemon==1.5.5',
-        # This is required as any other version will try to also update pip.
-        'lockfile==0.9.1',
-        'pam==0.1.4.c3',
-        # Required for loading PAM libs on AIX.
-        'arpy==1.1.1.c2',
-        ])
-
-# Packages required to use the dev/build system.
-BUILD_PACKAGES = [
-    # For Lint and static checkers.
-    'scame==0.5.1',
-    'pyflakes>=1.5.0',
-    'chevah-js-linter==2.4.0',
-    'pycodestyle==2.3.1',
-    'pylint==1.9.4',
-    'astroid==1.6.6',
-    # These are build packages, but are needed for testing the documentation.
-    'sphinx==1.6.3',
-    # Docutils is required for RST parsing and for Sphinx.
-    'markupsafe==1.0',
-    'docutils==0.12.c1',
-
-    # Packages required to run the test suite.
-    # Never version of nose, hangs on closing some tests
-    # due to some thread handling.
-    'nose==1.3.0.chevah13',
-    'nose-randomly==1.2.5',
-    'mock',
-
-    'coverage==4.5.4',
-    'pluggy==0.13.1',
-    'diff_cover==3.0.1',
-    'codecov==2.1.7',
-
-    # used for remote debugging.
-    'remote_pdb==1.2.0',
-
-    # Twisted is optional, but we have it here for complete tests.
-    'Twisted==20.3.0+chevah.5',
-    'service_identity==18.1.0',
-
-    # We install wmi everywhere even though it is only used on Windows.
-    'wmi==1.4.9',
-
-    # Used to detect Linux distributions.
-    'ld==0.5.0',
-
-    # Required for some unicode handling.
-    'unidecode',
-
-    'bunch',
-    ]
-
->>>>>>> b007394e
 # Make pylint shut up.
 buildbot_list
 buildbot_try
@@ -180,12 +109,7 @@
             'pavement.py',
             'example/',
             'README.rst',
-<<<<<<< HEAD
             'src/chevah_compat/',
-=======
-            'chevah/compat/',
-            '.github/',
->>>>>>> b007394e
             ],
         'exclude': [],
         }
@@ -335,35 +259,7 @@
     """
     Copy new source code to build folder.
     """
-<<<<<<< HEAD
     pass
-=======
-    # Clean previous files.
-    pave.fs.deleteFolder([
-        pave.path.build, pave.getPythonLibPath(), 'chevah_compat',
-        ])
-
-    # On AIX, pip (setuptools) fails to re-install, so we do some custom
-    # cleaning as a workaround.
-    members = pave.fs.listFolder(pave.fs.join([
-        pave.path.build, pave.getPythonLibPath()]))
-    for member in members:
-        # We are looking for folder like chevah_compat-0.45.1-py2.7.egg-info.
-        if member.startswith('chevah_compat-') and member.endswith('-info'):
-            pave.fs.deleteFolder([
-                pave.path.build, pave.getPythonLibPath(), member,
-                ])
-            break
-
-    pave.fs.deleteFolder([pave.path.build, 'setup-build'])
-
-    build_target = pave.fs.join([pave.path.build, 'setup-build'])
-    sys.argv = ['setup.py', '-q', 'build', '--build-base', build_target]
-    print("Building in " + build_target)
-    # Importing setup will trigger executing commands from sys.argv.
-    import setup
-    setup.distribution.run_command('install')
->>>>>>> b007394e
 
 
 @task
@@ -507,71 +403,4 @@
 
     exit_code = call_task('test_python', args=args)
 
-<<<<<<< HEAD
-    return exit_code
-=======
-    return exit_code
-
-
-@task
-@consume_args
-def test_py3(args):
-    """
-    Run checks for py3 compatibility.
-    """
-    from pylint.lint import Run
-    from nose.core import main as nose_main
-    arguments = [
-        '--py3k',
-        # See https://github.com/PyCQA/pylint/issues/1564
-        '-d exception-message-attribute',
-        SETUP['folders']['source'],
-        ]
-    linter = Run(arguments, exit=False)
-    stats = linter.linter.stats
-    errors = (
-        stats['info'] + stats['error'] + stats['refactor'] +
-        stats['fatal'] + stats['convention'] + stats['warning']
-        )
-    if errors:
-        print('Pylint failed')
-        sys.exit(1)
-
-    print('Compiling in Py3 ...', end='')
-    command = ['python3', '-m', 'compileall', '-q', 'chevah']
-    pave.execute(command, output=sys.stdout)
-    print('done')
-
-    sys.argv = sys.argv[:1]
-    pave.python_command_normal.extend(['-3'])
-
-    captured_warnings = []
-
-    def capture_warning(
-        message, category, filename,
-        lineno=None, file=None, line=None
-            ):
-        if not filename.startswith('chevah'):
-            # Not our code.
-            return
-        line = (message.message, filename, lineno)
-        if line in captured_warnings:
-            # Don't include duplicate warnings.
-            return
-        captured_warnings.append(line)
-
-    warnings.showwarning = capture_warning
-
-    sys.args = ['nose', 'chevah_compat.tests.normal'] + args
-    runner = nose_main(exit=False)
-    if not runner.success:
-        print('Test failed')
-        sys.exit(1)
-    if not captured_warnings:
-        sys.exit(0)
-
-    print('\nCaptured warnings\n')
-    for warning, filename, line in captured_warnings:
-        print('%s:%s %s' % (filename, line, warning))
-    sys.exit(1)
->>>>>>> b007394e
+    return exit_code