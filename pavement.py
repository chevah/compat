# Copyright (c) 2010-2013 Adi Roiban.
# See LICENSE for details.
"""
Build script for chevah-compat.
"""
import os
import sys

if os.name == 'nt':
    # Use shorter temp folder on Windows.
    import tempfile
    tempfile.tempdir = "c:\\temp"

RUN_PACKAGES = [
<<<<<<< HEAD
    'chevah-empirical==0.24.0',
=======
    'chevah-empirical==0.24.1',
>>>>>>> 4df821b3
    'zope.interface==3.8.0',
    'twisted==12.1.0-chevah3',
    ]

if os.name == 'posix':
    RUN_PACKAGES.extend([
        'python-daemon==1.5.5',
        'pam==0.1.4.c3',
        ])

if sys.platform.startswith('aix'):
    RUN_PACKAGES.append('arpy==1.1.1-c1')


BUILD_PACKAGES = [
    'sphinx==1.1.3-chevah1',
    'repoze.sphinx.autointerface==0.7.1-chevah2',
    # Docutils is required for RST parsing and for Sphinx.
    'docutils>=0.9.1-chevah2',

    # Buildbot is used for try scheduler
    'buildbot',

    # For PQM
    'chevah-github-hooks-server==0.1.6',
    'smmap==0.8.2',
    'async==0.6.1',
    'gitdb==0.5.4',
    'gitpython==0.3.2.RC1',
    'pygithub==1.10.0',
    ]


TEST_PACKAGES = [
    'pyflakes==0.7.3',
    'pocketlint==1.4.4.c4',

    # Never version of nose, hangs on closing some tests
    # due to some thread handling.
    'nose==1.1.2-chevah1',
    'mock',

    # We install wmi everywhere even though it is only used on Windows.
    'wmi==1.4.9',

    # Test SFTP service using a 3rd party client.
    'paramiko',

    # Required for some unicode handling.
    'unidecode',

    'bunch',
    ]


from brink.pavement_commons import (
    buildbot_list,
    buildbot_try,
    default,
    github,
    harness,
    help,
    lint,
    merge_init,
    merge_commit,
    pave,
    pqm,
    SETUP,
    test_python,
    test_remote,
    test_normal,
    test_super,
    )
from paver.easy import call_task, consume_args, needs, task

# Make pylint shut up.
buildbot_list
buildbot_try
default
github
harness
help
lint
merge_init
merge_commit
pqm
test_python
test_remote
test_normal
test_super

SETUP['product']['name'] = 'chevah-compat'
SETUP['folders']['source'] = u'chevah/compat'
SETUP['repository']['name'] = u'compat'
SETUP['github']['repo'] = 'chevah/compat'
SETUP['pocket-lint']['include_files'] = ['pavement.py', 'release-notes.rst']
SETUP['pocket-lint']['include_folders'] = ['chevah/compat']
SETUP['pocket-lint']['exclude_files'] = []
SETUP['test']['package'] = 'chevah.compat.tests'
SETUP['test']['elevated'] = 'elevated'
SETUP['github']['url'] = 'https://github.com/chevah/compat'
SETUP['buildbot']['server'] = 'build.chevah.com'
SETUP['buildbot']['web_url'] = 'http://build.chevah.com:10088'
SETUP['pypi']['index_url'] = 'http://pypi.chevah.com:10042/simple'


@task
@needs('deps_testing', 'deps_build')
def deps():
    """
    Install all dependencies.
    """


@task
def deps_testing():
    """
    Install dependencies for testing.
    """
    print('Installing dependencies to %s...' % (pave.path.build))
    pave.pip(
        command='install',
        arguments=RUN_PACKAGES,
        )
    pave.pip(
        command='install',
        arguments=TEST_PACKAGES,
        )


@task
@needs('deps_testing')
def deps_build():
    """
    Install dependencies for build environment.
    """
    print('Installing dependencies to %s...' % (pave.path.build))
    pave.pip(
        command='install',
        arguments=BUILD_PACKAGES,
        )


@task
def build():
    """
    Copy new source code to build folder.
    """
    # Clean previous files.
    pave.fs.deleteFolder([
        pave.path.build, pave.getPythonLibPath(), 'chevah', 'compat',
        ])
    pave.fs.deleteFolder([pave.path.build, 'setup-build'])

    build_target = pave.fs.join([pave.path.build, 'setup-build'])
    sys.argv = ['setup.py', 'build', '--build-base', build_target]
    print "Building in " + build_target
    import setup
    setup.distribution.run_command('install')


@task
@needs('deps_testing', 'test_python')
@consume_args
def test_os_dependent(args):
    """
    Run os dependent tests.
    """


@task
@needs('deps_build')
@consume_args
def test_os_independent(args):
    """
    Run os independent tests.
    """
    call_task('lint', options={'all': True})


@task
@needs('test_python')
@consume_args
def test(args):
    """
    Run all Python tests.
    """<|MERGE_RESOLUTION|>--- conflicted
+++ resolved
@@ -12,11 +12,7 @@
     tempfile.tempdir = "c:\\temp"
 
 RUN_PACKAGES = [
-<<<<<<< HEAD
     'chevah-empirical==0.24.0',
-=======
-    'chevah-empirical==0.24.1',
->>>>>>> 4df821b3
     'zope.interface==3.8.0',
     'twisted==12.1.0-chevah3',
     ]
