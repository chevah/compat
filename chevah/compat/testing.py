# -*- coding: utf-8 -*-
# Copyright (c) 2012 Adi Roiban.
# See LICENSE for details.
"""
Helpers for testing.
"""
import os
import sys

from unidecode import unidecode

from chevah.empirical import conditionals
from chevah.empirical.testcase import ChevahTestCase
from chevah.empirical.mockup import ChevahCommonsFactory

from chevah.compat import system_users
from chevah.compat.administration import os_administration
from chevah.compat.avatar import (
    FilesystemApplicationAvatar,
    FilesystemOSAvatar,
    )


# Shut up the linter.
ChevahTestCase
conditionals

# Test accounts and passwords.
TEST_ACCOUNT_USERNAME = u'mâț mițișor'
TEST_ACCOUNT_PASSWORD = u'Baroșanu42!'
TEST_ACCOUNT_GROUP = u'g mâțmițișor'
TEST_ACCOUNT_UID = 2000
TEST_ACCOUNT_GID = 2010
TEST_ACCOUNT_GROUP_WIN = u'Users'
TEST_ACCOUNT_USERNAME_OTHER = u'miț motan'
TEST_ACCOUNT_PASSWORD_OTHER = u'altapara'
TEST_ACCOUNT_UID_OTHER = 2001
TEST_ACCOUNT_GID_OTHER = 2011
TEST_ACCOUNT_GROUP_OTHER = u'g mițmotan'
TEST_ACCOUNT_LDAP_USERNAME = u'ldap mâț test-account'
TEST_ACCOUNT_LDAP_PASSWORD = u'ldap mâț test-password'

# Centrify testing account.
TEST_ACCOUNT_CENTRIFY_USERNAME = u'centrify-user'
TEST_ACCOUNT_CENTRIFY_PASSWORD = u'Parola01!'
TEST_ACCOUNT_CENTRIFY_UID = 1363149908

# Another test group to test an user belonging to multiple groups.
TEST_ACCOUNT_GROUP_ANOTHER = u'g-another-test'
TEST_ACCOUNT_GID_ANOTHER = 2012

# Domain controller helpers.
TEST_PDC = u'\\\\CHEVAH-DC'
TEST_DOMAIN = u'chevah'
TEST_ACCOUNT_USERNAME_DOMAIN = u'domain test-user'
TEST_ACCOUNT_PASSWORD_DOMAIN = u'qwe123QWE'
TEST_ACCOUNT_GROUP_DOMAIN = 'domain test_group'


class TestUser(object):
    """
    An object storing all user information.
    """

    def __init__(
        self, name, uid=None, gid=None, home_path=None,
        home_group=None, shell=None, shadow=None, password=None,
        domain=None, pdc=None, primary_group_name=None
            ):
        if home_path is None:
            home_path = u'/tmp'

        if shell is None:
            shell = u'/bin/sh'

        if shadow is None:
            shadow = '!'

        if gid is None:
            gid = uid

        self.name = name
        self.uid = uid
        self.gid = gid
        self.home_path = home_path
        self.home_group = home_group
        self.shell = shell
        self.shadow = shadow
        self.password = password
        self.domain = domain
        self.pdc = pdc
        self.primary_group_name = primary_group_name


class TestGroup(object):
    """
    An object storing all group information.
    """

    def __init__(self, name, gid=None, members=None, pdc=None):

        if members is None:
            members = []

        self.name = name
        self.gid = gid
        self.members = members
        self.pdc = pdc


if sys.platform.startswith('aix'):
    # By default aix is limited to 8 characters without spaces.
    fix_username = lambda name: unicode(unidecode(name)).replace(' ', '_')[:8]
    fix_groupname = fix_username
elif sys.platform.startswith('win'):
    # FIXME:927:
    # On Windows, we can't delete home folders with unicode names.
    fix_username = lambda name: unicode(unidecode(name))
    fix_groupname = fix_username
else:
    fix_username = lambda name: name
    fix_groupname = fix_username

TEST_ACCOUNT_USERNAME = fix_username(TEST_ACCOUNT_USERNAME)
TEST_ACCOUNT_GROUP = fix_groupname(TEST_ACCOUNT_GROUP)
TEST_ACCOUNT_USERNAME_OTHER = fix_username(TEST_ACCOUNT_USERNAME_OTHER)
TEST_ACCOUNT_GROUP_OTHER = fix_groupname(TEST_ACCOUNT_GROUP_OTHER)
TEST_ACCOUNT_GROUP_ANOTHER = fix_groupname(TEST_ACCOUNT_GROUP_ANOTHER)

if sys.platform.startswith('sunos'):
    TEST_ACCOUNT_HOME_PATH = u'/export/home/' + TEST_ACCOUNT_USERNAME
    TEST_ACCOUNT_HOME_PATH_OTHER = (
        u'/export/home/' + TEST_ACCOUNT_USERNAME_OTHER)
else:
    TEST_ACCOUNT_HOME_PATH = u'/home/' + TEST_ACCOUNT_USERNAME
    TEST_ACCOUNT_HOME_PATH_OTHER = u'/home/' + TEST_ACCOUNT_USERNAME_OTHER

TEST_USERS = [
    TestUser(
        name=TEST_ACCOUNT_USERNAME,
        uid=TEST_ACCOUNT_UID,
        gid=TEST_ACCOUNT_GID,
        primary_group_name=TEST_ACCOUNT_GROUP,
        home_path=TEST_ACCOUNT_HOME_PATH,
        home_group=TEST_ACCOUNT_GROUP,
        password=TEST_ACCOUNT_PASSWORD,
        ),
    TestUser(
        name=TEST_ACCOUNT_USERNAME_OTHER,
        uid=TEST_ACCOUNT_UID_OTHER,
        gid=TEST_ACCOUNT_GID_OTHER,
        primary_group_name=TEST_ACCOUNT_GROUP_OTHER,
        home_path=TEST_ACCOUNT_HOME_PATH_OTHER,
        password=TEST_ACCOUNT_PASSWORD_OTHER,
        ),
    ]

TEST_GROUPS = [
    TestGroup(
        name=TEST_ACCOUNT_GROUP,
        gid=TEST_ACCOUNT_GID,
        members=[TEST_ACCOUNT_USERNAME, TEST_ACCOUNT_USERNAME_OTHER],
        ),
    TestGroup(
        name=TEST_ACCOUNT_GROUP_OTHER,
        gid=TEST_ACCOUNT_GID_OTHER,
        members=[TEST_ACCOUNT_USERNAME_OTHER],
        ),
    TestGroup(
        name=TEST_ACCOUNT_GROUP_ANOTHER,
        gid=TEST_ACCOUNT_GID_ANOTHER,
        members=[TEST_ACCOUNT_USERNAME],
        ),
    ]


class CompatTestCase(ChevahTestCase):
    """
    Test case used in chevah.compat package.

    For not, there is nothing special here.
    """

<<<<<<< HEAD
    def runAsAdministrator(self):
=======
    def runningAsAdministrator(self):
>>>>>>> 8fe019e3
        """
        Return True if slave runs as administrator.
        """
        # Windows 2008 and DC client tests are done in administration mode,
        # 2003 and XP under normal mode.
        if 'win-2008' in self.hostname or 'win-dc' in self.hostname:
            return True
        else:
            return False


class CompatManufacture(ChevahCommonsFactory):
    """
    Generator of testing helpers for chevah.compat package.
    """

    def makeFilesystemOSAvatar(
        self, name=None, home_folder_path=None, root_folder_path=None,
        lock_in_home_folder=False, token=None,
            ):
        """
        Creates a valid FilesystemOSAvatar.
        """
        if name is None:
            name = self.username

        if home_folder_path is None:
            home_folder_path = self.fs.temp_path

        return FilesystemOSAvatar(
            name=name,
            home_folder_path=home_folder_path,
            root_folder_path=root_folder_path,
            lock_in_home_folder=lock_in_home_folder,
            token=token,
            )

    def makeFilesystemApplicationAvatar(
            self, name=None, home_folder_path=None, root_folder_path=None):
        """
        Creates a valid FilesystemApplicationAvatar.
        """
        if name is None:
            name = self.getUniqueString()

        if home_folder_path is None:
            home_folder_path = self.fs.temp_path

        # Application avatars are locked inside home folders.
        if root_folder_path is None:
            root_folder_path = home_folder_path

        return FilesystemApplicationAvatar(
            name=name,
            home_folder_path=home_folder_path,
            root_folder_path=root_folder_path,
            )

    def makeToken(self, username, password):
        """
        Generate the Windows token for username and password.

        Only useful on Windows.
        On Unix it should return None.
        """
        if os.name != 'nt':
            return None

        result, token = system_users.authenticateWithUsernameAndPassword(
            username=username,
            password=password,
            )
        if not result:
            raise AssertionError(
                u'Failed to get a valid token for "%s" with "%s".' % (
                    username, password))
        return token

mk = manufacture = CompatManufacture()


def setup_access_control(users, groups):
    """
    Create testing environment access control.

    Add users, groups, create temporary folders and other things required
    by the testing system.
    """
    for group in groups:
        os_administration.addGroup(group)

    for user in users:
        os_administration.addUser(user)

    for group in groups:
        os_administration.addUsersToGroup(group, group.members)


def teardown_access_control(users, groups):
    """
    Revert changes from setup_access_control.

    It aggregates all teardown errors and report them at exit.
    """
    # First remove the accounts as groups can not be removed first
    # since they are blocked by accounts.
    errors = []
    for user in users:
        try:
            os_administration.deleteUser(user)
        except Exception, error:
            errors.append(error)

    for group in groups:
        try:
            os_administration.deleteGroup(group)
        except Exception, error:
            errors.append(error)

    if errors:
        raise AssertionError(errors)<|MERGE_RESOLUTION|>--- conflicted
+++ resolved
@@ -181,11 +181,7 @@
     For not, there is nothing special here.
     """
 
-<<<<<<< HEAD
-    def runAsAdministrator(self):
-=======
     def runningAsAdministrator(self):
->>>>>>> 8fe019e3
         """
         Return True if slave runs as administrator.
         """
