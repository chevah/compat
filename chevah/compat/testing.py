--- conflicted
+++ resolved
@@ -181,11 +181,7 @@
     For not, there is nothing special here.
     """
 
-<<<<<<< HEAD
-    def runAsAdministrator(self):
-=======
     def runningAsAdministrator(self):
->>>>>>> aa8c19c7
         """
         Return True if slave runs as administrator.
         """
