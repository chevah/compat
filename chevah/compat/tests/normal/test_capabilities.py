--- conflicted
+++ resolved
@@ -260,15 +260,9 @@
         # We should be able to take ownership again.
         with (self.capabilities.elevatePrivileges(privilege)):
             self.assertTrue(self.capabilities._isPrivilegeEnabled(privilege))
-<<<<<<< HEAD
 
         self.assertFalse(self.capabilities._isPrivilegeEnabled(privilege))
 
-=======
-
-        self.assertFalse(self.capabilities._isPrivilegeEnabled(privilege))
-
->>>>>>> 771d8c91
     def test_elevatePrivilege_impersonate_unchanged(self):
         """
         elevatePrivilege will not modify the process if the privilege is
