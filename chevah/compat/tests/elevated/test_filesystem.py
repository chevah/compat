--- conflicted
+++ resolved
@@ -260,33 +260,6 @@
         test_filesystem = LocalTestFilesystem(avatar=self.avatar)
         test_filesystem.cleanHomeFolder()
 
-<<<<<<< HEAD
-=======
-    def test_setOwner_ok(self):
-        """
-        Check setting owner.
-        """
-        file_name = manufacture.makeFilename()
-        file_segments = self.filesystem.home_segments
-        file_segments.append(file_name)
-        file_object = self.filesystem.openFileForWriting(file_segments)
-        file_object.close()
-        folder_name = manufacture.makeFilename()
-        folder_segments = self.filesystem.home_segments
-        folder_segments.append(folder_name)
-        self.filesystem.createFolder(folder_segments)
-
-        root_avatar = SuperAvatar()
-        root_avatar._home_folder_path = self.avatar.home_folder_path
-        root_filesystem = LocalFilesystem(avatar=root_avatar)
-
-        root_filesystem.setOwner(
-            file_segments,
-            TEST_ACCOUNT_USERNAME_OTHER)
-        new_owner = self.filesystem.getOwner(file_segments)
-        self.assertEqual(TEST_ACCOUNT_USERNAME_OTHER, new_owner)
-
->>>>>>> d7e585af
     def test_addGroup_denied_group_file(self):
         """
         On Unix we can not set the group for a file that we own.
