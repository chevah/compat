--- conflicted
+++ resolved
@@ -416,22 +416,14 @@
         {
             'tag': TAG,
             'length': LENGTH,
-<<<<<<< HEAD
             'data': actual_payload,
             ...
             'struct_member_1': VALUE_FOR_STRUCT_MEMBER,
             ...
             }
-=======
-            'data': actual_payload_as_byte_string,
-            ...
-            'optional_struct_member_1': VALUE_FOR_STRUCT_MEMBER,
-            ...
-            }
 
         When reparse data contains an unknown tag, it will parse the tag
         and length headers and put everything else in data.
->>>>>>> 8fe019e3
         """
         # Size of our types.
         SIZE_ULONG = 4  # sizeof(ULONG)
@@ -467,10 +459,7 @@
         # } REPARSE_DATA_BUFFER, *PREPARSE_DATA_BUFFER;
 
         # Supported formats for reparse data.
-<<<<<<< HEAD
         # For now only SymbolicLinkReparseBuffer is supported.
-=======
->>>>>>> 8fe019e3
         formats = {
             # http://msdn.microsoft.com/en-us/library/cc232006.aspx
             self.IO_REPARSE_TAG_SYMLINK: [
@@ -506,12 +495,9 @@
                 result[member_name] = struct.unpack('<H', member_data)[0]
             else:
                 result[member_name] = struct.unpack('<L', member_data)[0]
-<<<<<<< HEAD
             # result[member_name] = 0
             # for byte in member_data:
             #     result[member_name] += ord(byte)
-=======
->>>>>>> 8fe019e3
 
         # Remaining tail is set as data.
         result['data'] = tail
