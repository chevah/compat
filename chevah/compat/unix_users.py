--- conflicted
+++ resolved
@@ -272,13 +272,6 @@
         password = password.encode('utf-8')
 
         try:
-<<<<<<< HEAD
-            # Passwd file is available to anyone.
-            crypted_password = pwd.getpwnam(username)[1]
-            # On OSX the crypted_password is returned as '********'.
-            if '**' in crypted_password:
-                crypted_password = '*'
-=======
             # Crypted password should be readable to all users.
             # With the exception of AIX which has /etc/security/passwd to
             # store passwd and that file is only readable by root.
@@ -287,7 +280,6 @@
                     crypted_password = pwd.getpwnam(username)[1]
             else:
                 crypted_password = pwd.getpwnam(username)[1]
->>>>>>> 9f8e95cb
         except KeyError:
             # User does not exists.
             return None
