--- conflicted
+++ resolved
@@ -36,13 +36,10 @@
 # Not defined in win32api.
 # (0x400)
 FILE_ATTRIBUTE_REPARSE_POINT = 1024
-<<<<<<< HEAD
-=======
 # Not defined in winnt.h
 # http://msdn.microsoft.com/en-us/library/windows/
 #   desktop/aa365511(v=vs.85).aspx
 IO_REPARSE_TAG_SYMLINK = 0xA000000C
->>>>>>> 8fe019e3
 
 
 class NTFilesystem(PosixFilesystemBase):
