# Copyright (c) 2010-2012 Adi Roiban.
# See LICENSE for details.
"""
Windows specific implementation of filesystem access.
"""
<<<<<<< HEAD
=======
from __future__ import print_function
from __future__ import division
from __future__ import absolute_import
import six
from six.moves import range
>>>>>>> ffeb6f68
from contextlib import contextmanager
from winioctlcon import FSCTL_GET_REPARSE_POINT
import errno
import msvcrt
import ntsecuritycon
import os
import pywintypes
import win32api
import win32file
import win32net
import win32security

from zope.interface import implementer

from chevah_compat.exceptions import (
    AdjustPrivilegeException,
    CompatError,
    CompatException,
    )
from chevah_compat.helpers import force_unicode
from chevah_compat.interfaces import ILocalFilesystem
from chevah_compat.nt_capabilities import NTProcessCapabilities
from chevah_compat.nt_users import NTDefaultAvatar, NTUsers
from chevah_compat.posix_filesystem import PosixFilesystemBase


#: https://msdn.microsoft.com/en-us/library/windows/desktop/aa364939.aspx
# 0 Unknown
# 1 No Root Directory
# 2 Removable Disk
# 3 Local Disk
# 4 Network Drive
# 5 Compact Disk
# 6 RAM Disk
LOCAL_DRIVE = 3

# Not defined in win32api.
# (0x400)
FILE_ATTRIBUTE_REPARSE_POINT = 1024

#: Win32 - File Access Rights Constants
#: https://msdn.microsoft.com/en-us/library/windows/desktop/gg258116.aspx
FILE_READ_ATTRIBUTES = 128

#: Win32 - File Share Mode
#: https://msdn.microsoft.com/en-us/library/windows/desktop/aa363858.aspx
FILE_SHARE_PREVENT_OTHERS = 0

#: Flags used for getStatus.
#: https://github.com/python/cpython/blob/master/Modules/posixmodule.c#L1511
FILE_STATUS_FLAGS = (
    win32file.FILE_ATTRIBUTE_NORMAL |
    win32file.FILE_FLAG_BACKUP_SEMANTICS |
    win32file.FILE_FLAG_OPEN_REPARSE_POINT
    )

# Windows System Error Codes
#: https://msdn.microsoft.com/en-us/library/windows/desktop/ms681382.aspx
#: The system cannot find the path specified.
ERROR_PATH_NOT_FOUND = 3
#: The directory name is invalid.
ERROR_DIRECTORY = 267


@implementer(ILocalFilesystem)
class NTFilesystem(PosixFilesystemBase):
    """
    Implementation if ILocalFilesystem for local NT filesystems.

    This builds on top of PosixFilesystem.
    """
    system_users = NTUsers()
    process_capabilities = NTProcessCapabilities()

    OPEN_READ_ONLY = os.O_RDONLY | os.O_BINARY
    OPEN_WRITE_ONLY = os.O_WRONLY | os.O_BINARY
    OPEN_READ_WRITE = os.O_RDWR | os.O_BINARY
    OPEN_APPEND = os.O_APPEND | os.O_BINARY

    @property
    def _lock_in_home(self):
        """
        True if filesystem access should be restricted to home folder.
        """
        if not self._avatar:
            return False
        else:
            return self._avatar.lock_in_home_folder

    def _getRootPath(self):
        """
        Return the root path for the filesystem.
        """
        if not self._avatar:
            return u'c:\\'

        if self._lock_in_home:
<<<<<<< HEAD
            path = str(self._avatar.home_folder_path)
=======
            path = six.text_type(self._avatar.home_folder_path)
>>>>>>> ffeb6f68
        else:
            if self._avatar.root_folder_path is None:
                path = u'c:\\'
            else:
<<<<<<< HEAD
                path = str(self._avatar.root_folder_path)
=======
                path = six.text_type(self._avatar.root_folder_path)
>>>>>>> ffeb6f68

        # Fix folder separators.
        path = path.replace(u'/', u'\\')
        return path

    @property
    def temp_segments(self):
        """
        Segments to temporary folder.
        """
        # FIXME:930:
        # For impersonated account we can not return the default temporary
        # folder, which is located in default account temp folder, since
        # impersonated account don't have access to it.
        if not isinstance(self._avatar, NTDefaultAvatar):
            return [u'c', u'temp']

        if self.avatar.lock_in_home_folder:
            # Similar to posix_filesystem
            temp_path = os.path.join(
                self.avatar.home_folder_path, '__chevah_test_temp__')
        else:
            # Default tempfile.gettempdir() return path with short names,
            # due to win32api.GetTempPath().
            temp_path = win32api.GetLongPathName(win32api.GetTempPath())

        return self.getSegmentsFromRealPath(temp_path)

    @property
    def installation_segments(self):
        """
        See `ILocalFilesystem`.

        We use 'os' module to find where the python is installed, and from
        there we find the base folder.

        * Windows - INSTALL_FOLDER/ lib/ Lib/       os.py
        """
        path = os.path.dirname(os.__file__)
        segments = self.getSegmentsFromRealPath(path)
        return segments[:-2]

    @classmethod
    def getEncodedPath(cls, path):
        """
        Return the encoded representation of the path, use in the lower
        lever API for accessing the filesystem.
        """
        if path.startswith(u'\\\\?\\'):
            # This might be already an encoded long path.
            return path

        if len(path) < 250:
            return path

        # An extended-length path, use the Unicode path prefix.
        # https://learn.microsoft.com/en-us/windows/win32/fileio/maximum-file-path-limitation
        return u'\\\\?\\' + path

    def _getLockedPathFromSegments(self, segments):
        '''
        Return a path for segments making sure the resulting path is not
        outside of the chroot.
        '''
        path = os.path.normpath(os.path.join(*segments))
        if path.startswith('..\\'):
            path = path[3:]
        result = os.path.normpath(self._root_path + u'\\' + path)
        if result.lower().startswith(self._root_path.lower()):
            return result.rstrip('\\')
        else:
            return self._root_path

    def getRealPathFromSegments(self, segments, include_virtual=True):
        r'''See `ILocalFilesystem`.
        * []
          * lock : root_path
          * unlock: COMPUTER
        * lock
          * [path1] ->  root_path \ path1
          * [path1, path2] -> root_path \ path1 \ path2
        * unlock
          * [path1] -> path1:\
          * [path1, path2] -> path1 :\ path2
          * [UNC, server1, path1, path2] -> \\server1\path1\path2
        '''
        def get_path(segments):
            if self._lock_in_home:
                return self._getLockedPathFromSegments(segments)

            drive = u'%s:\\' % segments[0]
            path_segments = segments[1:]

            if len(path_segments) == 0:
                result = drive
            else:
                if drive == u'UNC:\\':
                    result = u'\\' + os.path.normpath(
                        u'\\' + os.path.join(*path_segments))
                else:
                    result = os.path.normpath(
                        drive + os.path.join(*path_segments))
                    # os.path.normpath can result in an 'out of drive' path.
                    if result.find(u':\\') == -1:
                        if result.find(u'\\') == -1:
                            result = result + ':\\'
                        else:
                            result = result.replace(u'\\', u':\\', 1)
            return result

        if segments is None or len(segments) == 0:
            # We have the root path for sure.
            return self._root_path

        virtual_path = self._getVirtualPathFromSegments(
            segments, include_virtual)

        if virtual_path is not None:
            result = virtual_path.replace(u'/', u'\\')
        else:
            result = get_path(segments)

        self._validateDrivePath(result)
<<<<<<< HEAD
        return str(result)
=======
        return six.text_type(result)
>>>>>>> ffeb6f68

    # Windows allows only 26 drive letters and is case insensitive.
    _allowed_drive_letters = [
        'a', 'b', 'c', 'd', 'e', 'f', 'g', 'h', 'i', 'j',
        'k', 'l', 'm', 'n', 'o', 'p', 'q', 'r', 's', 't',
        'u', 'v', 'w', 'x', 'y', 'z',
        ]

    def _validateDrivePath(self, path):
        """
        Raise an error if path does not have valid driver.
        """
        if path.startswith('\\\\'):
            # We have a network path and we don't check the server's
            # availability.
            return

        letter, _ = os.path.splitdrive(path)
        if letter.strip(':').lower() not in self._allowed_drive_letters:
            message = u'Bad drive letter "%s" for %s' % (letter, path)
            raise OSError(
                errno.EINVAL, message.encode('utf-8'), path.encode('utf-8'))

    def isAbsolutePath(self, path):
        """
        See `ILocalFilesystem`.

        More info about Windows paths at:
        https://docs.microsoft.com/en-us/dotnet/standard/io/file-path-formats
        """
        if not path:
            return False

        if path.startswith('\\\\'):
            return True

        if len(path) == 1:
            # Single drive.
            return True

        if path[0] in ['\\', '/']:
            # Relative path to the current drive.
            # Windows call it absolute.
            # We consider it relative.
            return False

        if len(path) == 2 and path[1] == ':':
            return True

        return os.path.isabs(path)

    def _getAbsolutePath(self, path):
        """
        Return the absolute path.

        The stdlib os.path.abspath goes crazy when the current
        working directory is a drive path (\\\\?\\C:\\some-drive-path)
        """
        return os.path.join(os.getcwd(), os.path.normpath(path))

    def getSegmentsFromRealPath(self, path):
        r"""
        See `ILocalFilesystem`.

        It supports
        * local file system LFS: C:\File
        * uniform naming convention UNC: \\Server\Volume\File
        * long UNC: \\?\C:\File or \\?\ UNC\Server\Volume\File
        """
        segments = []

        if path is None or path == u'':
            return segments

<<<<<<< HEAD
        path = str(path)
=======
        path = six.text_type(path)
>>>>>>> ffeb6f68

        target = self._getAbsolutePath(path.replace('/', '\\')).lower()
        for virtual_segments, real_path in self._avatar.virtual_folders:
            real_path = real_path.replace('/', '\\').lower()
            virtual_root = self._getAbsolutePath(real_path)
            if not target.startswith(virtual_root):
                # Not a virtual folder.
                continue

            ancestors = target[len(real_path):].split('\\')
            ancestors = [a for a in ancestors if a]
            return virtual_segments + ancestors

        head = True

        if path.startswith('\\\\?\\') or path.startswith('\\\\.\\'):
            # We have Unicode path or decice device path format.
            # Get to simple/normalized path format.
            path = path[4:]

        if self._avatar.lock_in_home_folder:
            path = self._getAbsolutePath(path)
            self._checkChildPath(self._getRootPath(), path)
            # Locked filesystems have no drive.
            tail = path[len(self._getRootPath()):]
            drive = ''
        else:

            if path.startswith('\\\\'):
                # We have a network share.
                drive = u'UNC'
                tail = os.path.normpath(path[2:])
            elif path.startswith('UNC\\'):
                # We have a network share cropped from a long UNC.
                drive = u'UNC'
                tail = os.path.normpath(path[4:])
            else:
                path = self._getAbsolutePath(path)
                # For unlocked filesystem, we use 'c' as default drive.
                drive, root_tail = os.path.splitdrive(path)
                if not drive:
                    drive = u'c'
                else:
                    drive = drive.strip(u':')
                tail = root_tail

        while head not in [u'\\', u'']:
            head, tail = os.path.split(tail)
            if tail == '':
                break
            segments.insert(0, tail)
            tail = head

        # Prepend drive at the end, due to the way os.path.split works.
        if drive:
            segments.insert(0, drive)

        return segments

    def getAbsoluteRealPath(self, path):
        """
        See `ILocalFilesystem`.
        """
        absolute_path = super(NTFilesystem, self).getAbsoluteRealPath(path)

        if absolute_path.startswith('\\\\?\\'):
            # Remove the Unicode path marker, since our compat API uses normal
            # windows paths, even for long paths.
            absolute_path = absolute_path[4:]

        return absolute_path

    @contextmanager
    def _windowsToOSError(self, segments=None, path=None):
        """
        Convert WindowsError and pywintypes.error to OSError.
        """
        try:
            yield
        except WindowsError as error:
            raise OSError(
                error.errno,
                error.strerror,
                error.filename,
                )
        except pywintypes.error as error:
            if path is None:
                path = self.getRealPathFromSegments(segments)

            error_code = error.winerror
            error_message = error.strerror

            if error_code == 3:
                # winerror for file not found when parent path is not found
                # has code 3.
                # We convert it to the generic code 2.
                # Later the message is also converted to unix format.
                error_code = 2

            if error_code == 2:
                # winerror for file not found can have code 2 but has
                # a different message.
                # "The system cannot find the file specified"
                # We convert it to the unix message.
                error_code = 2
                error_message = 'No such file or directory'

            raise OSError(
                error_code,
                error_message,
                path.encode('utf-8'))

    def readLink(self, segments):
        """
        See `ILocalFilesystem`.

        Tries to mimic behaviour of Unix readlink command.
        """
        path = self.getRealPathFromSegments(segments, include_virtual=False)
        result = self._readLink(path)
        return self.getSegmentsFromRealPath(result['target'])

    def _readLink(self, path):
        """
        Return a dict with the link target.
        """
        encoded_path = self.getEncodedPath(path)
        try:
            handle = win32file.CreateFileW(
                encoded_path,
                win32file.GENERIC_READ,
                win32file.FILE_SHARE_READ,
                None,
                win32file.OPEN_EXISTING,
                (win32file.FILE_FLAG_OPEN_REPARSE_POINT |
                    win32file.FILE_FLAG_BACKUP_SEMANTICS),
                None,
                )
        except pywintypes.error as error:
            message = '%s - %s' % (error.winerror, error.strerror)
            raise OSError(errno.ENOENT, message, encoded_path)

        if handle == win32file.INVALID_HANDLE_VALUE:
            raise OSError(errno.EINVAL, 'Failed to open symlink', encoded_path)

        try:
            # MAXIMUM_REPARSE_DATA_BUFFER_SIZE = 16384 = (16*1024)
            raw_reparse_data = win32file.DeviceIoControl(
                handle, FSCTL_GET_REPARSE_POINT, None, 16 * 1024)
        except pywintypes.error as error:
<<<<<<< HEAD
            message = '%s - %s' % (error.winerror, error.strerror)
            raise OSError(errno.EINVAL, message, path)
=======
            message = b'%s - %s' % (error.winerror, error.strerror)
            raise OSError(errno.EINVAL, message, encoded_path)
>>>>>>> ffeb6f68
        finally:
            win32file.CloseHandle(handle)

        result = None
        try:
            result = self._parseReparseData(raw_reparse_data)
            result = self._parseSymbolicLinkReparse(result)
        except CompatException as error:
            raise OSError(errno.EINVAL, error.message, encoded_path)

        return result

    def makeLink(self, target_segments, link_segments):
        """
        See `ILocalFilesystem`.

        It only supports symbolic links.

        Code example for handling reparse points:
        http://www.codeproject.com/Articles/21202/Reparse-Points-in-Vista
        """
        # FIXME:2025:
        # Add support for junctions.
        if not self.process_capabilities.symbolic_link:
            raise NotImplementedError('makeLink not implemented on this OS.')

        target_path = self.getRealPathFromSegments(
            target_segments, include_virtual=False)
        link_path = self.getRealPathFromSegments(
            link_segments, include_virtual=False)

        if self.isFolder(target_segments) or target_path.startswith('\\'):
            # We have folder or a Windows share as target.
            flags = win32file.SYMBOLIC_LINK_FLAG_DIRECTORY
        else:
            flags = 0

        with self._windowsToOSError(link_segments), self._impersonateUser():
            try:
                with self.process_capabilities._elevatePrivileges(
                        win32security.SE_CREATE_SYMBOLIC_LINK_NAME):
                    win32file.CreateSymbolicLink(
                        self.getEncodedPath(link_path),
                        self.getEncodedPath(target_path),
                        flags,
                        )
            except AdjustPrivilegeException as error:
                raise OSError(errno.EINVAL, error.message, link_path)

    def getStatus(self, segments):
        """
        See `ILocalFilesystem`.
        """
        if self._isVirtualPath(segments):
            # Use a placeholder for parts of a virtual path.
            return self._getPlaceholderStatus()

        path = self.getRealPathFromSegments(segments)
        return self._getStatus(path, segments)

    def _getStatus(self, path, segments):
        """
        Get the os.stat for `path`.

        `path` is the targeted path and `segments` is the same path, but in
        segments format.
        """
        path_encoded = self.getEncodedPath(path)
        with self._windowsToOSError(segments):
            with self._impersonateUser():
                stats = os.stat(path_encoded)
            file_handle = win32file.CreateFileW(
                path_encoded,
                FILE_READ_ATTRIBUTES,
                FILE_SHARE_PREVENT_OTHERS,
                None,
                win32file.OPEN_EXISTING,
                FILE_STATUS_FLAGS,
                None,
                )

        try:
            file_info = win32file.GetFileInformationByHandle(file_handle)
            (
                attributes,
                created_at, accessed_at, written_at,
                volume_id,
                file_high, file_low,
                n_links,
                index_high, index_low
                ) = file_info
        finally:
            win32file.CloseHandle(file_handle)
        stats_list = list(stats)
        # Set node_id by concatenating the volume and the file_id.
        stats_list[1] = volume_id << 64 | index_high << 32 | index_low
        return type(stats)(stats_list)

    def getAttributes(self, segments):
        """
        See `ILocalFilesystem`.
        """
        with self._windowsToOSError(segments):
            result = super(NTFilesystem, self).getAttributes(segments)
            if not result.is_link:
                return result

            # The link might be outside of the home folder.
            base_path = self.getRealPathFromSegments(segments)

            path = base_path
            while True:
                # We go in a loop, reading a possible link or our linked path.
                try:
                    path = self._readLink(path)['target']
                except OSError:
                    # We no longer have a link.
                    return result

                # Update the attributes with the key attributes of the target.
                try:
                    stats = self._getStatus(path, segments)
                except OSError as error:
                    # We want to raise the error for the original file in
                    # order to not disclose the target, and have it behave
                    # like Unix.
                    error.filename = base_path
                    raise error

                result.size = stats.st_size
                result.modified = stats.st_mtime
                result.mode = stats.st_mode

            return result

    def setAttributes(self, segments, attributes):
        """
        See `ILocalFilesystem`.
        """
        with self._windowsToOSError(segments):
            if 'uid' in attributes or 'gid' in attributes:
                raise OSError(errno.EPERM, 'Operation not supported')

            return super(NTFilesystem, self).setAttributes(
                segments, attributes)

    def iterateFolderContent(self, segments):
        """
        See `ILocalFilesystem`.
        """
        if not self._lock_in_home and segments in [[], ['.'], ['..']]:
            drives = [
                self._getPlaceholderAttributes([drive])
                for drive in self._getAllDrives()
                ]
            return iter(drives)

        try:
            return super(NTFilesystem, self).iterateFolderContent(segments)
        except OSError as error:

            if error.errno == ERROR_DIRECTORY:
                # When we don't list a directory, we get a specific
                # error, but we convert here to the same error code produced by
                # Python listdir() on Windows.
                # On XP and 2003 we have a different scandir() implementation.
                error.errno = errno.EINVAL

            elif error.errno == ERROR_PATH_NOT_FOUND:
                # We convert the Windows specific code for path not found, to
                # the same code raised by Unix.
                error.errno = errno.ENOENT

            raise error

    def getFolderContent(self, segments):
        """
        See `ILocalFilesystem`.
        """
        with self._windowsToOSError(segments):
            '''If we are locked in home folder just go with the normal way,
            otherwise if empty folder, parent or current folder is requested,
            just show the ROOT.'''
            if not self._lock_in_home and segments in [[], ['.'], ['..']]:
                return self._getAllDrives()

            try:
                return super(NTFilesystem, self).getFolderContent(segments)
            except OSError as error:
                if error.errno == errno.EINVAL:
                    # When path is not a folder EINVAL is raised instead of
                    # the more specific ENOTDIR.
                    self._requireFolder(segments)
                raise error

    def _getAllDrives(self):
        """
        Return the list of all drives.
        """
        raw_drives = win32api.GetLogicalDriveStrings()
        drives = [
            drive for drive in raw_drives.split("\000") if drive]
        result = []
        for drive in drives:
            if win32file.GetDriveType(drive) == LOCAL_DRIVE:
                drive = drive.strip(':\\')
                result.append(drive)
        return result

    def createFolder(self, segments, recursive=False):
        '''See `ILocalFilesystem`.'''
        with self._windowsToOSError(segments):
            return super(NTFilesystem, self).createFolder(
                segments, recursive)

    def _getFileData(self, path):
        """
        Return a dict with resolved WIN32_FIND_DATA structure for segments.

        Raise OSError if path does not exists or path is invalid.

        Available attributes:
        http://msdn.microsoft.com/en-us/library/windows/
            desktop/gg258117(v=vs.85).aspx
        """
        path = self.getEncodedPath(path)
        try:
            with self._impersonateUser():
                search = win32file.FindFilesW(path)
                if len(search) != 1:
                    raise OSError(
                        errno.ENOENT,
                        'Could not find',
                        path.encode('utf-8'),
                        )
                data = search[0]
        except pywintypes.error as error:
            message = '%s - %s' % (error.winerror, error.strerror)
            raise OSError(
                errno.EINVAL,
                message,
                path,
                )

        # Raw data:
        # [0] int : attributes
        # [1] PyTime : createTime
        # [2] PyTime : accessTime
        # [3] PyTime : writeTime
        # [4] int : nFileSizeHigh
        # [5] int : nFileSizeLow
        # [6] int : reserved0
        #           Contains reparse tag if path is a reparse point
        # [7] int : reserved1 - Reserved.
        # [8] str/unicode : fileName
        # [9] str/unicode : alternateFilename

        size_high = data[4]
        size_low = data[5]
        size = (size_high << 32) + size_low
        # size_low is SIGNED int.
        if size_low < 0:
            size += 0x100000000

        return {
            'attributes': data[0],
            'create_time': data[1],
            'access_time': data[2],
            'write_time': data[3],
            'size': size,
            'tag': data[6],
            'name': data[8],
            'alternate_name': data[9],
            }

    def isLink(self, segments):
        """
        See `ILocalFilesystem`.
        """
        if self._isVirtualPath(segments):
            return False

        try:
            path = self.getRealPathFromSegments(segments)
            return self._isLink(path)
        except OSError:
            return False

    def _isLink(self, path):
        """
        Return True if path is a symlink.
        """
        data = self._getFileData(path)
        is_reparse_point = bool(
            data['attributes'] & FILE_ATTRIBUTE_REPARSE_POINT)
        has_symlink_tag = (data['tag'] == self.IO_REPARSE_TAG_SYMLINK)
        return is_reparse_point and has_symlink_tag

    def deleteFile(self, segments, ignore_errors=False):
        """
        See `ILocalFilesystem`.
        """
        try:
            with self._windowsToOSError(segments):
                return super(NTFilesystem, self).deleteFile(
                    segments, ignore_errors=ignore_errors)
        except OSError as error:
            # Windows return a bad error code for folders.
            if self.isFolder(segments):
                raise OSError(
                    errno.EISDIR,
                    'Is a directory',
                    error.filename,
                    )
            # When file is not found it uses EINVAL code but we want the
            # same code as in Unix.
            if error.errno == errno.EINVAL:
                raise OSError(
                    errno.ENOENT,
                    'Not found',
                    error.filename,
                    )
            raise error

    def _requireFolder(self, segments):
        """
        Raise an OSError when segments is not a folder.
        """
        path = self.getRealPathFromSegments(segments)
        path_encoded = self.getEncodedPath(path)
        if not self.isFolder(segments):
            raise OSError(
                errno.ENOTDIR,
                'Not a directory',
                path_encoded,
                )

    def deleteFolder(self, segments, recursive=True):
        """
        See `ILocalFilesystem`.

        For symbolic links we always force non-recursive behaviour.
        """
        path = self.getRealPathFromSegments(segments, include_virtual=False)
        path_encoded = self.getEncodedPath(path)
        try:
            with self._windowsToOSError(segments), self._impersonateUser():
                if self.isLink(segments):
                    recursive = False

                if recursive:
                    return self._rmtree(path_encoded)
                else:
                    return os.rmdir(path_encoded)
        except OSError as error:
            # Windows return a generic EINVAL when path is not a folder.
            if error.errno == errno.EINVAL:
                self._requireFolder(segments)
            raise error

    def rename(self, from_segments, to_segments):
        """
        See `ILocalFilesystem`.
        """
        with self._windowsToOSError(from_segments):
            try:
                return super(NTFilesystem, self).rename(
                    from_segments, to_segments)
            except WindowsError as error:
                # On Windows, rename fails if destination exists as it
                # can't guarantee an atomic operation.
                if error.errno != errno.EEXIST:
                    # Not a file already exists error.
                    raise error
                # Try to remove the file, and then rename one more time.
                self.deleteFile(to_segments)
                return super(NTFilesystem, self).rename(
                    from_segments, to_segments)

    def setOwner(self, segments, owner):
        """
        See `ILocalFilesystem`.
        """
        path = self.getRealPathFromSegments(segments, include_virtual=False)
        encoded_path = self.getEncodedPath(path)
        try:
            self._setOwner(encoded_path, owner)
        except CompatException as error:
            self.raiseFailedToSetOwner(owner, encoded_path, error.message)

    def _setOwner(self, path, owner):
        """
        Helper for catching exceptions raised by elevatePrivileges.
        """
        with self.process_capabilities._elevatePrivileges(
                win32security.SE_TAKE_OWNERSHIP_NAME,
                win32security.SE_RESTORE_NAME,
                ):
            try:
                security_descriptor = win32security.GetNamedSecurityInfo(
                    path,
                    win32security.SE_FILE_OBJECT,
                    win32security.DACL_SECURITY_INFORMATION,
                    )
                d_acl = security_descriptor.GetSecurityDescriptorDacl()

                user_sid, user_domain, user_type = (
                    win32security.LookupAccountName(None, owner))
                flags = (
                    win32security.OBJECT_INHERIT_ACE |
                    win32security.CONTAINER_INHERIT_ACE)

                d_acl.AddAccessAllowedAceEx(
                    win32security.ACL_REVISION_DS,
                    flags,
                    win32file.FILE_ALL_ACCESS,
                    user_sid,
                    )
                win32security.SetNamedSecurityInfo(
                    path,
                    win32security.SE_FILE_OBJECT,
                    win32security.OWNER_SECURITY_INFORMATION,
                    user_sid,
                    None,
                    None,
                    None,
                    )
                win32security.SetNamedSecurityInfo(
                    path,
                    win32security.SE_FILE_OBJECT,
                    win32security.DACL_SECURITY_INFORMATION,
                    user_sid,
                    None,
                    d_acl,
                    None,
                    )
            except win32net.error as error:
                if error.winerror == 1332:
                    self.raiseFailedToSetOwner(owner, path, u'No such owner.')
                if error.winerror == 1307:
                    self.raiseFailedToSetOwner(owner, path, u'Not permitted.')
                else:
                    message = '[%s] %s' % (
                        error.winerror, force_unicode(error.strerror))
                    self.raiseFailedToSetOwner(
                        owner, path, message)

    def getOwner(self, segments):
        """
        See `ILocalFilesystem`.
        """
        if self._isVirtualPath(segments):
            return 'VirtualOwner'

        path = self.getRealPathFromSegments(segments)
        encoded_path = self.getEncodedPath(path)

        with self._impersonateUser():
            try:
                owner_security = win32security.GetFileSecurity(
                    encoded_path, win32security.OWNER_SECURITY_INFORMATION)
                owner_sid = owner_security.GetSecurityDescriptorOwner()
                name, domain, type = win32security.LookupAccountSid(
                    None, owner_sid)
                return name
            except win32net.error as error:
                raise OSError(
                    error.winerror, error.strerror, encoded_path)

    def addGroup(self, segments, group, permissions=None):
        """
        See `ILocalFilesystem`.
        """
        path = self.getRealPathFromSegments(segments, include_virtual=False)
        encoded_path = self.getEncodedPath(path)
        try:
            group_sid, group_domain, group_type = (
                win32security.LookupAccountName(None, group))
        except win32net.error:
            self.raiseFailedToAddGroup(
                group, path, u'Could not get group ID.')

        with self._impersonateUser():
            try:
                security = win32security.GetFileSecurity(
                    encoded_path, win32security.DACL_SECURITY_INFORMATION)
                dacl = security.GetSecurityDescriptorDacl()
                dacl.AddAccessAllowedAce(
                    win32security.ACL_REVISION,
                    ntsecuritycon.FILE_ALL_ACCESS,
                    group_sid)
                security.SetDacl(True, dacl, False)
                win32security.SetFileSecurity(
                    encoded_path,
                    win32security.DACL_SECURITY_INFORMATION,
                    security,
                    )
            except win32net.error as error:
                self.raiseFailedToAddGroup(
                    group,
                    encoded_path,
                    u'%s: %s' % (error.winerror, error.strerror))

    def removeGroup(self, segments, group):
        """
        See `ILocalFilesystem`.
        """
        path = self.getRealPathFromSegments(segments, include_virtual=False)
        encoded_path = self.getEncodedPath(path)
        try:
            group_sid, group_domain, group_type = (
                win32security.LookupAccountName(None, group))
        except win32net.error:
            raise CompatError(
                1013,
                u'Failed to remove group "%s" from "%s". %s' % (
                    group, path, u'Group does not exists.'))

        with self._impersonateUser():
            try:
                security = win32security.GetFileSecurity(
                    encoded_path, win32security.DACL_SECURITY_INFORMATION)
            except win32net.error as error:
                raise OSError(
                    error.winerror, error.strerror, encoded_path)

            dacl = security.GetSecurityDescriptorDacl()
            ace_count = dacl.GetAceCount()
            if ace_count < 1:
                # Nothing in the list, nothing to remove.
                return
            index_ace_to_remove = -1
            for index in range(ace_count):
                ((ace_type, ace_flag), mask, sid) = dacl.GetAce(index)
                if group_sid == sid:
                    index_ace_to_remove = index
                    break

            if index_ace_to_remove == -1:
                # Group not found in the list.
                return

            dacl.DeleteAce(index_ace_to_remove)
            security.SetDacl(True, dacl, False)
            win32security.SetFileSecurity(
                encoded_path, win32security.DACL_SECURITY_INFORMATION, security)
        return False

    def hasGroup(self, segments, group):
        '''See `ILocalFilesystem`.'''
        if self._isVirtualPath(segments):
            return False

        path = self.getRealPathFromSegments(segments)
        encoded_path = self.getEncodedPath(path)

        try:
            group_sid, group_domain, group_type = (
                win32security.LookupAccountName(None, group))
        except win32net.error:
            return False

        with self._impersonateUser():
            try:
                security = win32security.GetFileSecurity(
                    encoded_path, win32security.DACL_SECURITY_INFORMATION)
            except win32net.error as error:
                raise OSError(
                    error.winerror, error.strerror, encoded_path)

            dacl = security.GetSecurityDescriptorDacl()
            ace_count = dacl.GetAceCount()
            if ace_count < 1:
                # Nothing in the list.
                return False
            for index in range(ace_count):
                ((ace_type, ace_flag), mask, sid) = dacl.GetAce(index)
                if group_sid == sid:
                    return True
        return False

    def openFile(self, segments, flags, mode):
        """
        See `ILocalFilesystem`.

        `mode` is ignored on Windows.
        """
        path = self.getRealPathFromSegments(segments, include_virtual=False)
        path_encoded = self.getEncodedPath(path)

        self._requireFile(segments)
        with self._convertToOSError(path), self._impersonateUser():
            if (
                flags & self.OPEN_READ_ONLY == self.OPEN_READ_ONLY
                and flags & self.OPEN_WRITE_ONLY != self.OPEN_WRITE_ONLY
                and flags & self.OPEN_READ_WRITE != self.OPEN_READ_WRITE
                    ):
                # For read only mode, we use our custom code to open without
                # a lock.
                return self._fdRead(path_encoded)

            return os.open(path_encoded, flags, mode)

    def openFileForReading(self, segments):
        """
        See `ILocalFilesystem`.
        """
        path = self.getRealPathFromSegments(segments, include_virtual=False)
        path_encoded = self.getEncodedPath(path)

        self._requireFile(segments)
        with self._convertToOSError(path), self._impersonateUser():
            fd = self._fdRead(path_encoded)
            return os.fdopen(fd, 'rb')

    def _fdRead(self, path):
        """
        Do the low-level Windows file open.

        Returns a file descriptor.
        """
        desired_access = win32file.GENERIC_READ
        share_mode = (
            win32file.FILE_SHARE_DELETE |
            win32file.FILE_SHARE_WRITE |
            win32file.FILE_SHARE_READ
            )
        security_attributes = None
        creation_disposition = win32file.OPEN_EXISTING

        with self._windowsToOSError(path=path):
            handle = win32file.CreateFileW(
                path,
                desired_access,
                share_mode,
                security_attributes,
                creation_disposition,
                0,
                None,
                )

            # Windows has its file handling mechanism.
            # We only want to generic POSIX fd.
            detached_handle = handle.Detach()
            return msvcrt.open_osfhandle(
                detached_handle, os.O_RDONLY)<|MERGE_RESOLUTION|>--- conflicted
+++ resolved
@@ -3,14 +3,7 @@
 """
 Windows specific implementation of filesystem access.
 """
-<<<<<<< HEAD
-=======
-from __future__ import print_function
-from __future__ import division
-from __future__ import absolute_import
 import six
-from six.moves import range
->>>>>>> ffeb6f68
 from contextlib import contextmanager
 from winioctlcon import FSCTL_GET_REPARSE_POINT
 import errno
@@ -108,20 +101,12 @@
             return u'c:\\'
 
         if self._lock_in_home:
-<<<<<<< HEAD
-            path = str(self._avatar.home_folder_path)
-=======
             path = six.text_type(self._avatar.home_folder_path)
->>>>>>> ffeb6f68
         else:
             if self._avatar.root_folder_path is None:
                 path = u'c:\\'
             else:
-<<<<<<< HEAD
-                path = str(self._avatar.root_folder_path)
-=======
                 path = six.text_type(self._avatar.root_folder_path)
->>>>>>> ffeb6f68
 
         # Fix folder separators.
         path = path.replace(u'/', u'\\')
@@ -245,11 +230,7 @@
             result = get_path(segments)
 
         self._validateDrivePath(result)
-<<<<<<< HEAD
-        return str(result)
-=======
         return six.text_type(result)
->>>>>>> ffeb6f68
 
     # Windows allows only 26 drive letters and is case insensitive.
     _allowed_drive_letters = [
@@ -324,11 +305,7 @@
         if path is None or path == u'':
             return segments
 
-<<<<<<< HEAD
-        path = str(path)
-=======
         path = six.text_type(path)
->>>>>>> ffeb6f68
 
         target = self._getAbsolutePath(path.replace('/', '\\')).lower()
         for virtual_segments, real_path in self._avatar.virtual_folders:
@@ -479,13 +456,8 @@
             raw_reparse_data = win32file.DeviceIoControl(
                 handle, FSCTL_GET_REPARSE_POINT, None, 16 * 1024)
         except pywintypes.error as error:
-<<<<<<< HEAD
             message = '%s - %s' % (error.winerror, error.strerror)
             raise OSError(errno.EINVAL, message, path)
-=======
-            message = b'%s - %s' % (error.winerror, error.strerror)
-            raise OSError(errno.EINVAL, message, encoded_path)
->>>>>>> ffeb6f68
         finally:
             win32file.CloseHandle(handle)
 
