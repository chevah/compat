# Copyright (c) 2014 Adi Roiban.
# See LICENSE for details.
"""
Filesystem code used by all operating systems, including Windows as
Windows has its layer of POSIX compatibility.
"""
<<<<<<< HEAD
=======
from __future__ import print_function
from __future__ import division
from __future__ import absolute_import

>>>>>>> ffeb6f68
from contextlib import contextmanager
from datetime import date
import errno
import os
import posixpath
import re
import shutil
import stat
import struct
import sys
import time
import unicodedata
<<<<<<< HEAD
from os import scandir

from zope.interface import implementer
=======
import six


try:
    # On some systems (AIX/Windows) the public scandir module will fail to
    # load the C based scandir function. We force it here by direct import.
    from _scandir import scandir
except ImportError:
    from scandir import scandir_python as scandir

from zope.interface import implements
>>>>>>> ffeb6f68

from chevah_compat.exceptions import (
    ChangeUserException,
    CompatError,
    CompatException,
    )
from chevah_compat.interfaces import IFileAttributes
from chevah_compat.helpers import _, NoOpContext


_DEFAULT_FOLDER_MODE = 0o777
_DEFAULT_FILE_MODE = 0o600


class PosixFilesystemBase(object):
    """
    Base implementation of ILocalFilesystem for
    local Posix filesystems.

    It handles `raw` access to the filesystem.
    Classed using this base should implement path and segment handling
    """

    OPEN_READ_ONLY = os.O_RDONLY
    OPEN_WRITE_ONLY = os.O_WRONLY
    OPEN_READ_WRITE = os.O_RDWR
    OPEN_CREATE = os.O_CREAT
    OPEN_APPEND = os.O_APPEND
    OPEN_EXCLUSIVE = os.O_EXCL
    OPEN_TRUNCATE = os.O_TRUNC

    INTERNAL_ENCODING = u'utf-8'

    # Windows specific constants, placed here to help with unit testing
    # of Windows specific data.
    #
    # Not defined in winnt.h
    # http://msdn.microsoft.com/en-us/library/windows/
    #   desktop/aa365511(v=vs.85).aspx
    IO_REPARSE_TAG_SYMLINK = 0xA000000C

    def __init__(self, avatar):
        self._avatar = avatar
        self._root_path = self._getRootPath()
        self._validateVirtualFolders()

    @property
    def avatar(self):
        return self._avatar

    @property
    def installation_segments(self):
        """
        See `ILocalFilesystem`.

        We use 'os' module to find where the python is installed, and from
        there we find the base folder.

        * Windows - INSTALL_FOLDER/ lib/ Lib/       os.py
        * Unix    - INSTALL_FOLDER/ lib/ python2.X/ os.py
        """
        path = os.path.dirname(os.__file__)
        segments = self.getSegmentsFromRealPath(path)
        return segments[:-2]

    def _impersonateUser(self):
        """
        Returns an impersonation context for current user.
        """
        if not self._avatar:
            return NoOpContext()

        try:
            return self._avatar.getImpersonationContext()
        except ChangeUserException:
            raise CompatError(
                1006,
                _(u'Could not switch process to local account "%s".' % (
                    self._avatar.name)),
                )

    def _pathSplitRecursive(self, path):
        """
        Recursive split of a path.
        """
        if os.path.sep == '\\':
            # We are on Windows.
            # Also handle Unix separators and escape the regex.
            separators = r'[\\/]'
        else:
            separators = '[/]'

        segments = re.split(separators, path)

        if len(segments) > 0:
            segments[0] = segments[0].strip(':')
        return [segment for segment in segments if segment != '']

    @classmethod
    def getEncodedPath(cls, path):
        """
        Return the encoded representation of the path, use in the lower
        lever API for accessing the filesystem.

        This is here from py2 and should be removed in the future.
        On Python 3 the low level API can handle unicode.
        """
        return path

    @property
    def home_segments(self):
        '''See `ILocalFilesystem`.'''

        if not self._avatar:
<<<<<<< HEAD
            return self._pathSplitRecursive(str(os.path.expanduser('~')))
=======
            return self._pathSplitRecursive(
                six.text_type(os.path.expanduser('~')))
>>>>>>> ffeb6f68

        if self._avatar.root_folder_path is None:
            return self._pathSplitRecursive(self._avatar.home_folder_path)

        home_lower = self._avatar.home_folder_path.lower()
        root_lower = self._avatar.root_folder_path.rstrip('/\\').lower()
        # Check that we have a valid home folder.
        if not home_lower.startswith(root_lower):
            raise CompatError(
                20019,
                _(
                    'User home folder "%s" is not within the root folder '
                    '"%s".' % (
                        self._avatar.home_folder_path,
                        self._avatar.root_folder_path),
                    ),
                )

        path = self._avatar.home_folder_path[len(root_lower):]
        return self._pathSplitRecursive(path)

    def getPath(self, segments):
        """
        See `ILocalFilesystem`.
        """
        if segments == []:
            return u'/'

        normalized_path = posixpath.normpath(u'/'.join(segments))
        return u'/' + u'/'.join(self._pathSplitRecursive(normalized_path))

    def getSegments(self, path):
        """
        See `ILocalFilesystem`.

        Get segment is the place where segments are created and we make sure
        they are in the internal encoding.
        """
        if path is None or path == '' or path == '.':
            return self.home_segments

<<<<<<< HEAD
        if not isinstance(path, str):
=======
        if not isinstance(path, six.text_type):
>>>>>>> ffeb6f68
            path = path.decode(self.INTERNAL_ENCODING)

        if not path.startswith('/'):
            # Resolve relative path.
            home_path = u'/' + u'/'.join(self.home_segments) + u'/'
            path = home_path + path

        normalize_path = posixpath.normpath(path)
        return self._pathSplitRecursive(normalize_path)

    @property
    def temp_segments(self):
        '''See `ILocalFilesystem`.'''
        if self.avatar.lock_in_home_folder:
            temporary_folder = os.path.join(
                self.avatar.home_folder_path, '__chevah_test_temp__')
        else:
            # Go with general temporary directory.
            import tempfile
            temporary_folder = tempfile.gettempdir()
        return self.getSegmentsFromRealPath(temporary_folder)

    def getRealPathFromSegments(self, segments, include_virtual=True):
        '''See `ILocalFilesystem`.'''
        raise NotImplementedError('You must implement this method.')

    def _areEqual(self, first, second):
        """
        Return true if first and second segments are for the same path.
        """
        if first == second:
            return True

        from chevah_compat import process_capabilities
        if process_capabilities.os_name not in ['windows', 'osx']:
            # On Linux and Unix we do strict case.
            return False

        # On Windows paths are case insensitive, so we compare based on
        # lowercase.
        # But first try with the same case, in case we have strange
        first = [s.lower() for s in first]
        second = [s.lower() for s in second]
        return first == second

    def _validateVirtualFolders(self):
        """
        Check that virtual folders don't overlap with existing real folders.
        """
        for virtual_segments, real_path in self._avatar.virtual_folders:
            target_segments = virtual_segments[:]
            # Check for the virtual segments, but also for any ancestor.
            while target_segments:
                inside_path = os.path.join(self._root_path, *target_segments)
                encoded_path = self.getEncodedPath(inside_path)
                if not os.path.lexists(encoded_path):
                    target_segments.pop()
                    continue
                virtual_path = '/' + '/'.join(virtual_segments)
                raise CompatError(
                    1005,
                    'Virtual path "%s" overlaps an existing file or '
                    'folder at "%s".' % (virtual_path, inside_path,))

    def _getVirtualPathFromSegments(self, segments, include_virtual):
        """
        Return the virtual path associated with `segments`

        Return None if not found.
        Raise CompatError when `include_virtual` is False and the segments
        are for a virtual path (root or part of it).
        """
        segments_length = len(segments)
        for virtual_segments, real_path in self._avatar.virtual_folders:
            if segments_length < len(virtual_segments):
                # Not the virtual folder of a descended of it.
                if (
                    not include_virtual and
                    self._areEqual(
                        segments, virtual_segments[:segments_length])
                        ):
                    # But this is a parent of a virtual segment and we
                    # don't allow that.
                    raise CompatError(
                        1007, 'Modifying a virtual path is not allowed.')

                continue

            if (
                not include_virtual and
                self._areEqual(segments, virtual_segments)
                    ):
                # This is a virtual root, but we don't allow it.
                raise CompatError(
                    1007, 'Modifying a virtual path is not allowed.')

            base_segments = segments[:len(virtual_segments)]
            if not self._areEqual(base_segments, virtual_segments):
                # Base does not match
                continue

            tail_segments = segments[len(virtual_segments):]
            return os.path.join(real_path, *tail_segments)

        # At this point we don't have a match for a virtual folder, but
        # we should check that ancestors are not virtual as we don't
        # want to create files in the middle of a virtual path.
        parent = segments[:-1]
        if not include_virtual and parent:
            # Make sure parent is not a virtual path.
            self._getVirtualPathFromSegments(parent, include_virtual=False)

        # No virtual path found for segments.
        return None

    def _isVirtualPath(self, segments):
        """
        Return True if segments are a part or a full virtual folder.

        Return False when they are a descendant of a virtual folder.
        """
        if not segments:
            return False

        partial_virtual = False
        segments_length = len(segments)

        # Part of virtual paths, virtually exists.
        for virtual_segments, real_path in self._avatar.virtual_folders:
            # Any segment which does start the same way as a virtual path is
            # normal path
            if not self._areEqual(segments[0:1], virtual_segments[0:1]):
                # No match
                continue

            if self._areEqual(segments, virtual_segments[:segments_length]):
                # This is the root of a virtual path or a sub-part of it.
                return True

            # If it looks like a virtual path, but is not a full match, then
            # this is a broken path.
            partial_virtual = True

            if not self._areEqual(
                    virtual_segments, segments[:len(virtual_segments)]):
                # This is not a mapping for this virtual path.
                continue

            # Segments are the direct
            partial_virtual = False

            if segments_length > len(virtual_segments):
                # Is longer than the virtual path so it can't be part of the
                # full virtual path.
                return False

            # This is a virtual path which has a mapping.
            return True

        if partial_virtual:
            raise CompatError(1004, 'Broken virtual path.')

        return False

    def getSegmentsFromRealPath(self, path):
        '''See `ILocalFilesystem`.'''
        raise NotImplementedError('You must implement this method.')

    def getAbsoluteRealPath(self, path):
        """
        See `ILocalFilesystem`.
        """
        absolute_path = os.path.abspath(self.getEncodedPath(path))
<<<<<<< HEAD

        if not isinstance(absolute_path, str):
=======
        if not isinstance(absolute_path, six.text_type):
>>>>>>> ffeb6f68
            absolute_path = absolute_path.decode(self.INTERNAL_ENCODING)

        return absolute_path

    def isAbsolutePath(self, path):
        """
        See `ILocalFilesystem`.
        """
        return os.path.isabs(path)

    def isFolder(self, segments):
        """
        See `ILocalFilesystem`.
        """
        try:
            return self.getAttributes(segments).is_folder
        except OSError:
            # On any error, we consider it not a folder.
            return False

    def isFile(self, segments):
        '''See `ILocalFilesystem`.'''
        try:
            return self.getAttributes(segments).is_file
        except OSError:
            return False

    def isLink(self, segments):
        """
        See `ILocalFilesystem`.
        """
        raise NotImplementedError()

    def exists(self, segments):
        '''See `ILocalFilesystem`.'''

        try:
            if self._isVirtualPath(segments):
                return True
            else:
                """
                Let the normal code to check the existence.
                """
        except CompatError:
            # A broken virtual path does not exits.
            return False

        path = self.getRealPathFromSegments(segments)
        path_encoded = self.getEncodedPath(path)
        with self._impersonateUser():
            return os.path.lexists(path_encoded)

    def createFolder(self, segments, recursive=False):
        '''See `ILocalFilesystem`.'''
        path = self.getRealPathFromSegments(segments, include_virtual=False)
        path_encoded = self.getEncodedPath(path)
        with self._impersonateUser():
            if recursive:
                return os.makedirs(path_encoded, _DEFAULT_FOLDER_MODE)
            else:
                return os.mkdir(path_encoded, _DEFAULT_FOLDER_MODE)

    def deleteFolder(self, segments, recursive=True):
        """
        See `ILocalFilesystem`.
        """
        raise NotImplementedError('deleteFolder not implemented.')

    def _rmtree(self, path):
        """
        Remove whole directory tree.
        """
        def on_error(func, path, exception_info):
            """
            Error handler for ``shutil.rmtree``.

            If the error is due to an access error on Windows (ex,
            read only file) it attempts to add write permission and then
            retries.

            If the error is for another reason it re-raises the error.
            """
            if os.name != 'nt':
                raise

            if (
                func in (os.rmdir, os.remove) and
                exception_info[1].errno == errno.EACCES
                    ):
                os.chmod(
                    path,
                    stat.S_IWUSR | stat.S_IRWXU | stat.S_IRWXG | stat.S_IRWXO,
                    )
                func(path)
            else:
                raise

        shutil.rmtree(path, ignore_errors=False, onerror=on_error)

    def deleteFile(self, segments, ignore_errors=False):
        """
        See: `ILocalFilesystem`.
        """
        path = self.getRealPathFromSegments(segments, include_virtual=False)
        path_encoded = self.getEncodedPath(path)
        with self._impersonateUser():
            try:
                try:
                    return os.unlink(path_encoded)
                except OSError as error:
                    # This is done to allow lazy initialization of this module.
                    from chevah_compat import process_capabilities

                    # On Unix (AIX, Solaris) when segments is a folder,
                    # we get EPERM, so we force a EISDIR.
                    # For now, Unix is everything else, other than Linux.
                    if process_capabilities.os_name != 'linux':
                        self._requireFile(segments)

                    # On Windows we might get an permissions error when
                    # file is ready-only.
                    if (
                        process_capabilities.os_name == 'windows' and
                        error.errno == errno.EACCES
                            ):
                        os.chmod(path_encoded, stat.S_IWRITE)
                        return os.unlink(path_encoded)

                    raise error
            except Exception:
                if ignore_errors:
                    return
                raise

    def rename(self, from_segments, to_segments):
        '''See `ILocalFilesystem`.'''
        from_path = self.getRealPathFromSegments(
            from_segments, include_virtual=False)
        to_path = self.getRealPathFromSegments(
            to_segments, include_virtual=False)

        from_path_encoded = self.getEncodedPath(from_path)
        to_path_encoded = self.getEncodedPath(to_path)
        with self._impersonateUser():
            return os.rename(from_path_encoded, to_path_encoded)

    @contextmanager
    def _convertToOSError(self, path):
        """
        Convert the errors raised to OSError... if possible.
        """
        try:
            yield
        except EnvironmentError as error:
            if not error.filename:
                error.filename = self.getEncodedPath(path)
            raise OSError(
                error.errno,
                error.strerror,
                error.filename,
                )

    def _requireFile(self, segments):
        """
        Raise an OSError when segments is not a file.
        """
        path = self.getRealPathFromSegments(segments)
        if self.isFolder(segments):
            raise OSError(
                errno.EISDIR,
                'Is a directory: %s' % path,
                path,
                )

    def openFile(self, segments, flags, mode):
        '''See `ILocalFilesystem`.'''
        path = self.getRealPathFromSegments(segments, include_virtual=False)
        path_encoded = self.getEncodedPath(path)

        self._requireFile(segments)
        with self._convertToOSError(path), self._impersonateUser():
            return os.open(path_encoded, flags, mode)

    def openFileForReading(self, segments):
        '''See `ILocalFilesystem`.'''
        path = self.getRealPathFromSegments(segments, include_virtual=False)
        path_encoded = self.getEncodedPath(path)

        self._requireFile(segments)
        with self._convertToOSError(path), self._impersonateUser():
            fd = os.open(
                path_encoded,
                self.OPEN_READ_ONLY,
                )
            return os.fdopen(fd, 'rb')

    def openFileForWriting(self, segments, mode=_DEFAULT_FILE_MODE):
        """
        See `ILocalFilesystem`.

        For security reasons, the file is only opened with read/write for
        owner.
        """
        path = self.getRealPathFromSegments(segments, include_virtual=False)
        path_encoded = self.getEncodedPath(path)

        self._requireFile(segments)
        with self._convertToOSError(path), self._impersonateUser():
            fd = os.open(
                path_encoded,
                (self.OPEN_WRITE_ONLY | self.OPEN_CREATE |
                    self.OPEN_TRUNCATE),
                mode)
            return os.fdopen(fd, 'wb')

    def openFileForAppending(self, segments, mode=_DEFAULT_FILE_MODE):
        '''See `ILocalFilesystem`.'''
        def fail_on_read():
            raise AssertionError(
                'File opened for appending. Read is not allowed.')
        path = self.getRealPathFromSegments(segments, include_virtual=False)
        path_encoded = self.getEncodedPath(path)

        self._requireFile(segments)
        with self._convertToOSError(path), self._impersonateUser():
            fd = os.open(
                path_encoded,
                (self.OPEN_APPEND | self.OPEN_CREATE |
                    self.OPEN_WRITE_ONLY),
                mode)
            new_file = os.fdopen(fd, 'ab')
            return new_file

    def getFileSize(self, segments):
        '''See `ILocalFilesystem`.'''
        if self._isVirtualPath(segments):
            # Virtual path are non-existent in real filesystem but we return
            # a value instead of file not found.
            return 0

        path = self.getRealPathFromSegments(segments)
        path_encoded = self.getEncodedPath(path)
        with self._impersonateUser():
            return os.path.getsize(path_encoded)

    def _getVirtualMembers(self, segments):
        """
        Return a list with virtual folders which are children of `segments`.
        """
        result = []
        segments_length = len(segments)
        for virtual_segments, real_path in self._avatar.virtual_folders:
            if segments_length >= len(virtual_segments):
                # Not something that might look like the parent of a
                # virtual folder.
                continue

            if not self._areEqual(
                    virtual_segments[:segments_length], segments):
                continue

            child_segments = virtual_segments[segments_length:]

            result.append(child_segments[0])

        # Reduce duplicates and convert to attributes..
        return [
            self._getPlaceholderAttributes(segments + [m])
            for m in set(result)
            ]

    def getFolderContent(self, segments):
        """
        See `ILocalFilesystem`.
        """
        result = [m.name for m in self._getVirtualMembers(segments)]
        if segments and result:
            # We only support mixing virtual folder names with real names
            # for the root folder.
            # For all the other paths, we ignore the real folders if they
            # overlay a virtual path.
            return result

        path = self.getRealPathFromSegments(segments)
        path_encoded = self.getEncodedPath(path)

        try:
            with self._impersonateUser():
                for entry in os.listdir(path_encoded):
                    name = self._decodeFilename(entry)
                    if name in result:
                        continue
                    result.append(name)
        except Exception as error:
            if not result:
                raise error

        return result

    def iterateFolderContent(self, segments):
        """
        See `ILocalFilesystem`.
        """
        path = self.getRealPathFromSegments(segments)
        path_encoded = self.getEncodedPath(path)

        virtual_members = self._getVirtualMembers(segments)
        if segments and virtual_members:
            # We only support mixing virtual folder names with real names
            # for the root folder.
            # For all the other paths, we ignore the real folders if they
            # overlay a virtual path.
            return iter(virtual_members)

        # We start with possible virtual folders as they should shadow the
        # real folders.
        firsts = virtual_members
        try:
            with self._impersonateUser():
                folder_iterator = scandir(path_encoded)

            # On Windows we need to iterate over the first element to get the
            # errors.
            # Otherwise just by opening the directory, we don't get any errors.
            # This is why we try to extract the first element, and yield it
            # later.
            try:
                first_member = next(folder_iterator)
            except StopIteration:
                # The folder is empty so just return an iterator with possible
                # virtual members.
                return iter(virtual_members)

            real_first_attributes = self._dirEntryToFileAttributes(
                first_member)
            first_names = [m.name for m in firsts]
            if real_first_attributes.name not in first_names:
                firsts.append(real_first_attributes)

        except Exception as error:
            # We fail to list the actual folder.
            if not virtual_members:
                # Since there are no virtual folder, we just raise the error.
                raise error

            # We have virtual folders.
            # No direct listing.
            folder_iterator = iter([])

        return self._iterateScandir(set(firsts), folder_iterator)

    def _iterateScandir(self, firsts, folder_iterator):
        """
        This generator wrapper needs to be delegated to this method as
        otherwise we get a GeneratorExit error.

        `firsts` is a list of FileAttributes.
        `folder_iterators` is the iterator resulted from scandir.
        """
        first_names = []
        for member in firsts:
            first_names.append(member.name)
            yield member

        for entry in folder_iterator:
            attributes = self._dirEntryToFileAttributes(entry)
            if attributes.name in first_names:
                # Make sure we don't add duplicate from previous
                # virtual folders.
                continue
            yield attributes

    def _dirEntryToFileAttributes(self, entry):
        """
        Convert the result from scandir to FileAttributes.
        """
        name = self._decodeFilename(entry.name)
        path = self._decodeFilename(entry.path)

        with self._impersonateUser():
            stats = entry.stat(follow_symlinks=False)
            is_link = entry.is_symlink()

        mode = stats.st_mode
        is_directory = bool(stat.S_ISDIR(mode))
        if is_directory and sys.platform.startswith('aix'):
            # On AIX mode contains an extra most significant bit
            # which we don't use.
            mode = mode & 0o077777

        # We use the INODE from stats, as on Windows getting INODE from
        # scandir result is slow.
        inode = stats.st_ino

        modified = stats.st_mtime
        if os.name == 'nt':
            # On Windows, scandir gets float precision while
            # getAttributes only integer.
            modified = int(modified)
            # On Windows, path might have long names for local drives.
            # For compat, we keep the simple format as the end user format.
            if path.startswith('\\\\?\\') and path[5] == ':':
                path = path[4:]

        return FileAttributes(
            name=name,
            path=path,
            size=stats.st_size,
            is_file=bool(stat.S_ISREG(mode)),
            is_folder=is_directory,
            is_link=is_link,
            modified=modified,
            mode=mode,
            hardlinks=stats.st_nlink,
            uid=stats.st_uid,
            gid=stats.st_gid,
            node_id=inode,
            )

    def _decodeFilename(self, name):
        """
        Return the Unicode representation of file from `name`.

        `name` is in the encoded format stored on the filesystem.
        """
        # This is done to allow lazy initialization of process_capabilities.
        from chevah_compat import process_capabilities
<<<<<<< HEAD
        if not isinstance(name, str):
=======
        if not isinstance(name, six.text_type):
>>>>>>> ffeb6f68
            name = name.decode(self.INTERNAL_ENCODING)

        # OSX HFS+ store file as Unicode, but in normalized format.
        # On OSX we might also read files from other filesystems, not only
        # HFS+, but we are lucky here as normalize will not raise errors
        # if input is already normalized.
        if process_capabilities.os_name == 'osx':
            name = unicodedata.normalize('NFC', name)

        return name

    def getAttributes(self, segments):
        """
        See `ILocalFilesystem`.
        """
        if self._isVirtualPath(segments):
            return self._getPlaceholderAttributes(segments)

        stats = self.getStatus(segments)
        mode = stats.st_mode
        is_directory = bool(stat.S_ISDIR(mode))
        if is_directory and sys.platform.startswith('aix'):
            # On AIX mode contains an extra most significant bit
            # which we don't use.
            mode = mode & 0o077777

        try:
            name = segments[-1]
        except Exception:
            name = None
        path = self.getRealPathFromSegments(segments)

        return FileAttributes(
            name=name,
            path=path,
            size=stats.st_size,
            is_file=bool(stat.S_ISREG(mode)),
            is_folder=is_directory,
            is_link=self.isLink(segments),
            modified=stats.st_mtime,
            mode=mode,
            hardlinks=stats.st_nlink,
            uid=stats.st_uid,
            gid=stats.st_gid,
            node_id=stats.st_ino,
            )

    def _getPlaceholderAttributes(self, segments):
        """
        Return the attributes which can be used for the case when a real
        attribute don't exists for `segments`.
        """
        modified = time.mktime((
            date.today().year,
            1,
            1,
            0,
            0,
            0,
            0,
            0,
            -1,
            ))
        return FileAttributes(
            name=segments[-1],
            path=self.getRealPathFromSegments(segments),
            size=0,
            is_file=False,
            is_folder=True,
            is_link=False,
            modified=modified,
            mode=0o40555,
            hardlinks=1,
            uid=1,
            gid=1,
            node_id=None,
            )

    def _getPlaceholderStatus(self):
        """
        Return a placeholder status result.
        """
        modified = time.mktime((
            date.today().year,
            1,
            1,
            0,
            0,
            0,
            0,
            0,
            -1,
            ))

        return os.stat_result([
            0o40555, 0, 0, 0, 1, 1, 0, 1, modified, 0])

    def setAttributes(self, segments, attributes):
        '''See `ILocalFilesystem`.'''
        path = self.getRealPathFromSegments(segments, include_virtual=False)
        path_encoded = self.getEncodedPath(path)
        with self._impersonateUser():
            if 'uid' in attributes and 'gid' in attributes:
                os.chown(path_encoded, attributes['uid'], attributes['gid'])
            if 'mode' in attributes:
                os.chmod(path_encoded, attributes['mode'])
            if 'atime' in attributes and 'mtime' in attributes:
                os.utime(
                    path_encoded, (attributes['atime'], attributes['mtime']))

    def touch(self, segments):
        """
        See: ILocalFilesystem.
        """
        path = self.getRealPathFromSegments(segments, include_virtual=False)
        path_encoded = self.getEncodedPath(path)
        with self._impersonateUser():
            with open(path_encoded, 'a'):
                os.utime(path_encoded, None)

    def copyFile(self, source_segments, destination_segments, overwrite=False):
        """
        See: ILocalFilesystem.
        """
        if self.isFolder(destination_segments):
            destination_segments = destination_segments[:]
            destination_segments.append(source_segments[-1])

        destination_path = self.getRealPathFromSegments(
            destination_segments, include_virtual=False)
        destination_path_encoded = self.getEncodedPath(destination_path)

        if not overwrite and self.exists(destination_segments):
            raise OSError(
                errno.EEXIST, 'Destination exists', destination_path_encoded)

        source_path = self.getRealPathFromSegments(
            source_segments, include_virtual=False)
        source_path_encoded = self.getEncodedPath(source_path)

        with self._impersonateUser():
            shutil.copyfile(
                source_path_encoded, destination_path_encoded)

    def setGroup(self, segments, group, permissions=None):
        '''Informational method for not using setGroup.'''
        raise AssertionError(u'Use addGroup for setting a group.')

    def raiseFailedToAddGroup(self, group, path, message=u''):
        """
        Helper for raising the exception from a single place.
        """
        raise CompatError(
            1017,
            _(u'Failed to add group "%s" for "%s". %s' % (
                group, path, message)),
            )

    def raiseFailedToSetOwner(self, owner, path, message=u''):
        """
        Helper for raising the exception from a single place.
        """
        raise CompatError(
            1016,
            _(u'Failed to set owner to "%s" for "%s". %s' % (
                owner, path, message)),
            )

    def _checkChildPath(self, root, child):
        """
        Check that child path is inside root path.
        """
        child_strip = self.getAbsoluteRealPath(child)
        root_strip = self.getAbsoluteRealPath(root)

        if not child_strip.startswith(root_strip):
            raise CompatError(
                1018, u'Path "%s" is outside of locked folder "%s"' % (
                    child, root))

    def _parseReparseData(self, raw_reparse_data):
        """
        Parse reparse buffer.

        Return a dict in format:
        {
            'tag': TAG,
            'length': LENGTH,
            'data': actual_payload_as_byte_string,
            ...
            'optional_struct_member_1': VALUE_FOR_STRUCT_MEMBER,
            ...
            }

        When reparse data contains an unknown tag, it will parse the tag
        and length headers and put everything else in data.
        """
        # Size of our types.
        SIZE_ULONG = 4  # sizeof(ULONG)
        SIZE_USHORT = 2  # sizeof(USHORT)
        HEADER_SIZE = 20

        # buffer structure:
        #
        # typedef struct _REPARSE_DATA_BUFFER {
        #     ULONG  ReparseTag;
        #     USHORT ReparseDataLength;
        #     USHORT Reserved;
        #     union {
        #         struct {
        #             USHORT SubstituteNameOffset;
        #             USHORT SubstituteNameLength;
        #             USHORT PrintNameOffset;
        #             USHORT PrintNameLength;
        #             ULONG Flags;
        #             WCHAR PathBuffer[1];
        #         } SymbolicLinkReparseBuffer;
        #         struct {
        #             USHORT SubstituteNameOffset;
        #             USHORT SubstituteNameLength;
        #             USHORT PrintNameOffset;
        #             USHORT PrintNameLength;
        #             WCHAR PathBuffer[1];
        #         } MountPointReparseBuffer;
        #         struct {
        #             UCHAR  DataBuffer[1];
        #         } GenericReparseBuffer;
        #     } DUMMYUNIONNAME;
        # } REPARSE_DATA_BUFFER, *PREPARSE_DATA_BUFFER;

        # Supported formats for reparse data.
        # For now only SymbolicLinkReparseBuffer is supported.
        formats = {
            # http://msdn.microsoft.com/en-us/library/cc232006.aspx
            self.IO_REPARSE_TAG_SYMLINK: [
                ('substitute_name_offset', SIZE_USHORT),
                ('substitute_name_length', SIZE_USHORT),
                ('print_name_offset', SIZE_USHORT),
                ('print_name_length', SIZE_USHORT),
                ('flags', SIZE_ULONG),
                ],
            }

        if len(raw_reparse_data) < HEADER_SIZE:
            raise CompatException('Reparse buffer to small.')

        result = {}
        # Parse header.
        result['tag'] = struct.unpack('<L', raw_reparse_data[:4])[0]
        result['length'] = struct.unpack(
            '<H', raw_reparse_data[4:6])[0]
        # Reserved header member is ignored.
        tail = raw_reparse_data[8:]

        try:
            structure = formats[result['tag']]
        except KeyError:
            structure = []

        for member_name, member_size in structure:
            member_data = tail[:member_size]
            tail = tail[member_size:]

            if member_size == SIZE_USHORT:
                result[member_name] = struct.unpack('<H', member_data)[0]
            else:
                result[member_name] = struct.unpack('<L', member_data)[0]
            # result[member_name] = 0
            # for byte in member_data:
            #     result[member_name] += ord(byte)

        # Remaining tail is set as data.
        result['data'] = tail
        return result

    def _parseSymbolicLinkReparse(self, symbolic_link_data):
        """
        Return a diction with 'name' and 'target' for `symbolic_link_data` as
        Unicode strings.
        """
        result = {
            'name': None,
            'target': None,
            }

        offset = symbolic_link_data['print_name_offset']
        ending = offset + symbolic_link_data['print_name_length']
        result['name'] = (
            symbolic_link_data['data'][offset:ending].decode('utf-16'))

        offset = symbolic_link_data['substitute_name_offset']
        ending = offset + symbolic_link_data['substitute_name_length']
        target_path = (
            symbolic_link_data['data'][offset:ending].decode('utf-16'))

        # Have no idea why we get this marker, but we convert it to
        # long UNC.
        if target_path.startswith('\\??\\'):
            target_path = '\\\\?' + target_path[3:]
        result['target'] = target_path

        return result


@implementer(IFileAttributes)
class FileAttributes(object):
    """
    See: IFileAttributes.
    """

    def __init__(
            self, name, path, size=0,
            is_file=False, is_folder=False, is_link=False,
            modified=0,
            mode=0, hardlinks=1,
            uid=None, gid=None,
            owner=None, group=None,
            node_id=None,
            ):
        self.name = name
        self.path = path
        self.size = size
        self.is_folder = is_folder
        self.is_file = is_file
        self.is_link = is_link
        self.modified = modified

        self.mode = mode
        self.hardlinks = hardlinks
        self.uid = uid
        self.gid = gid
        self.node_id = node_id
        self.owner = owner
        self.group = group

    def __hash__(self):
        return hash((
            self.name,
            self.path,
            self.size,
            self.is_folder,
            self.is_file,
            self.is_link,
            self.modified,
            self.mode,
            self.hardlinks,
            self.uid,
            self.gid,
            self.node_id,
            self.owner,
            self.group,
            ))

    def __eq__(self, other):
        return (
            isinstance(other, self.__class__) and
            self.__dict__ == other.__dict__
            )

    def __ne__(self, other):
        return not self.__eq__(other)

    def __repr__(self):
        return u"%s:%s:%s" % (self.__class__, id(self), self.__dict__)<|MERGE_RESOLUTION|>--- conflicted
+++ resolved
@@ -4,13 +4,6 @@
 Filesystem code used by all operating systems, including Windows as
 Windows has its layer of POSIX compatibility.
 """
-<<<<<<< HEAD
-=======
-from __future__ import print_function
-from __future__ import division
-from __future__ import absolute_import
-
->>>>>>> ffeb6f68
 from contextlib import contextmanager
 from datetime import date
 import errno
@@ -23,23 +16,10 @@
 import sys
 import time
 import unicodedata
-<<<<<<< HEAD
+import six
 from os import scandir
 
 from zope.interface import implementer
-=======
-import six
-
-
-try:
-    # On some systems (AIX/Windows) the public scandir module will fail to
-    # load the C based scandir function. We force it here by direct import.
-    from _scandir import scandir
-except ImportError:
-    from scandir import scandir_python as scandir
-
-from zope.interface import implements
->>>>>>> ffeb6f68
 
 from chevah_compat.exceptions import (
     ChangeUserException,
@@ -154,12 +134,8 @@
         '''See `ILocalFilesystem`.'''
 
         if not self._avatar:
-<<<<<<< HEAD
-            return self._pathSplitRecursive(str(os.path.expanduser('~')))
-=======
             return self._pathSplitRecursive(
                 six.text_type(os.path.expanduser('~')))
->>>>>>> ffeb6f68
 
         if self._avatar.root_folder_path is None:
             return self._pathSplitRecursive(self._avatar.home_folder_path)
@@ -201,11 +177,7 @@
         if path is None or path == '' or path == '.':
             return self.home_segments
 
-<<<<<<< HEAD
-        if not isinstance(path, str):
-=======
         if not isinstance(path, six.text_type):
->>>>>>> ffeb6f68
             path = path.decode(self.INTERNAL_ENCODING)
 
         if not path.startswith('/'):
@@ -379,12 +351,7 @@
         See `ILocalFilesystem`.
         """
         absolute_path = os.path.abspath(self.getEncodedPath(path))
-<<<<<<< HEAD
-
-        if not isinstance(absolute_path, str):
-=======
         if not isinstance(absolute_path, six.text_type):
->>>>>>> ffeb6f68
             absolute_path = absolute_path.decode(self.INTERNAL_ENCODING)
 
         return absolute_path
@@ -812,11 +779,7 @@
         """
         # This is done to allow lazy initialization of process_capabilities.
         from chevah_compat import process_capabilities
-<<<<<<< HEAD
-        if not isinstance(name, str):
-=======
         if not isinstance(name, six.text_type):
->>>>>>> ffeb6f68
             name = name.decode(self.INTERNAL_ENCODING)
 
         # OSX HFS+ store file as Unicode, but in normalized format.
