# -*- coding: utf-8 -*-
# Copyright (c) 2011 Adi Roiban.
# See LICENSE for details.
"""
TestCase used for Chevah project.
"""
from __future__ import print_function
from __future__ import division
from __future__ import absolute_import
import six
from six.moves import range
import contextlib
import inspect
import threading
import os
import platform
import socket
import sys
import time

from bunch import Bunch
from unittest.mock import patch, Mock
from nose import SkipTest
try:
    from twisted.internet.defer import Deferred
    from twisted.internet.posixbase import (
        _SocketWaker, _UnixWaker, _SIGCHLDWaker
        )
    from twisted.python.failure import Failure
except ImportError:
    # Twisted support is optional.
    _SocketWaker = None
    _UnixWaker = None
    _SIGCHLDWaker = None

from chevah_compat import (
    DefaultAvatar,
    LocalFilesystem,
    process_capabilities,
    system_users,
    SuperAvatar,
    )
from chevah_compat.administration import os_administration
from chevah_compat.testing.assertion import AssertionMixin
from chevah_compat.testing.mockup import mk
from chevah_compat.testing.constant import (
    TEST_NAME_MARKER,
    )
from chevah_compat.testing.filesystem import LocalTestFilesystem

# For Python below 2.7 we use the separate unittest2 module.
# It comes by default in Python 2.7.
if sys.version_info[0:2] < (2, 7):
    from unittest2 import TestCase
    # Shut up you linter.
    TestCase
else:
    from unittest import TestCase

try:
    # Import reactor last in case some other modules are changing the reactor.
    from twisted.internet import reactor
except ImportError:
    reactor = None


def _get_hostname():
    """
    Return hostname as resolved by default DNS resolver.
    """
    return socket.gethostname()


class TwistedTestCase(TestCase):
    """
    Test case for Twisted specific code.

    Provides support for running deferred and start/stop the reactor during
    tests.
    """

    # Number of second to wait for a deferred to have a result.
    DEFERRED_TIMEOUT = 1

    # List of names for delayed calls which should not be considered as
    # required to wait for them when running the reactor.
    EXCEPTED_DELAYED_CALLS = []

    EXCEPTED_READERS = [
        _UnixWaker,
        _SocketWaker,
        _SIGCHLDWaker,
        ]

    # Scheduled event to stop waiting for a deferred.
    _reactor_timeout_call = None

    def setUp(self):
        super(TwistedTestCase, self).setUp()
        self._timeout_reached = False
        self._reactor_timeout_failure = None

    @property
    def _caller_success_member(self):
        """
        Return true if last test run was successful.
        """
        if self._outcome.errors:
            return False
        return True

    def tearDown(self):
        try:
            if self._caller_success_member:
                # Check for a clean reactor at shutdown, only if test
                # passed.
                self.assertIsNone(self._reactor_timeout_failure)
                self._assertReactorIsClean()
        finally:
            self._cleanReactor()
        super(TwistedTestCase, self).tearDown()

    def _reactorQueueToString(self):
        """
        Return a string representation of all delayed calls from reactor
        queue.
        """
        result = []
        for delayed in reactor.getDelayedCalls():  # noqa:cover
            result.append(six.text_type(delayed.func))
        return '\n'.join(result)

    def _threadPoolQueue(self):
        """
        Return current tasks of thread Pool, or [] when threadpool does not
        exists.

        This should only be called at cleanup as it removes elements from
        the Twisted thread queue, which will never be called.
        """
        if not reactor.threadpool:
            return []

        result = []
        while len(reactor.threadpool._team._pending):
            result.append(reactor.threadpool._team._pending.pop())
        return result

    def _threadPoolThreads(self):
        """
        Return current threads from pool, or empty list when threadpool does
        not exists.
        """
        if not reactor.threadpool:
            return []
        else:
            return reactor.threadpool.threads

    def _threadPoolWorking(self):
        """
        Return working thread from pool, or empty when threadpool does not
        exists or has no job.
        """
        if not reactor.threadpool:
            return []
        else:
            return reactor.threadpool.working

    @classmethod
    def _cleanReactor(cls):
        """
        Remove all delayed calls, readers and writers from the reactor.

        This is only for cleanup purpose and should not be used by normal
        tests.
        """
        if not reactor:
            return
        try:
            reactor.removeAll()
        except (RuntimeError, KeyError):
            # FIXME:863:
            # When running threads tests the reactor touched from the test
            # case itself which run in one tread and from the fixtures/cleanup
            # code which is executed from another thread.
            # removeAll might fail since it detects that internal state
            # is changed from other source.
            pass

        reactor.threadCallQueue = []
        for delayed_call in reactor.getDelayedCalls():
            try:
                delayed_call.cancel()
            except (ValueError, AttributeError):
                # AlreadyCancelled and AlreadyCalled are ValueError.
                # Might be canceled from the separate thread.
                # AttributeError can occur when we do multi-threading.
                pass

    def _raiseReactorTimeoutError(self, timeout):
        """
        Signal an timeout error while executing the reactor.
        """
        self._timeout_reached = True
        failure = AssertionError(
            'Reactor took more than %.2f seconds to execute.' % timeout)
        self._reactor_timeout_failure = failure

    def _initiateTestReactor(self, timeout):
        """
        Do the steps required to initiate a reactor for testing.
        """
        self._timeout_reached = False

        # Set up timeout.
        self._reactor_timeout_call = reactor.callLater(
            timeout, self._raiseReactorTimeoutError, timeout)

        # Don't start the reactor if it is already started.
        # This can happen if we prevent stop in a previous run.
        if reactor._started:
            return

        reactor._startedBefore = False
        reactor._started = False
        reactor._justStopped = False
        reactor.startRunning()

    def _iterateTestReactor(self, debug=False):
        """
        Iterate the reactor.
        """
        reactor.runUntilCurrent()
        if debug:  # noqa:cover
            # When debug is enabled with iterate using a small delay in steps,
            # to have a much better debug output.
            # Otherwise the debug messages will flood the output.
            print(
                u'delayed: %s\n'
                u'threads: %s\n'
                u'writers: %s\n'
                u'readers: %s\n'
                u'threadpool size: %s\n'
                u'threadpool threads: %s\n'
                u'threadpool working: %s\n'
                u'\n' % (
                    self._reactorQueueToString(),
                    reactor.threadCallQueue,
                    reactor.getWriters(),
                    reactor.getReaders(),
                    reactor.getThreadPool().q.qsize(),
                    self._threadPoolThreads(),
                    self._threadPoolWorking(),
                    )
                )
            t2 = reactor.timeout()
            # For testing we want to force to reactor to wake at an
            # interval of at most 1 second.
            if t2 is None or t2 > 1:
                t2 = 0.1
            t = reactor.running and t2
            reactor.doIteration(t)
        else:
            # FIXME:4428:
            # When not executed in debug mode, some test will fail as they
            # will not spin the reactor.
            # To not slow down all the tests, we run with a very small value.
            reactor.doIteration(0.000001)

    def _shutdownTestReactor(self, prevent_stop=False):
        """
        Called at the end of a test reactor run.

        When prevent_stop=True, the reactor will not be stopped.
        """
        if not self._timeout_reached:
            # Everything fine, disable timeout.
            if (
                self._reactor_timeout_call and
                not self._reactor_timeout_call.cancelled
                    ):
                self._reactor_timeout_call.cancel()

        if prevent_stop:
            # Don't continue with stop procedure.
            return

        # Let the reactor know that we want to stop reactor.
        reactor.stop()
        # Let the reactor run one more time to execute the stop code.
        reactor.iterate()

        # Set flag to fake a clean reactor.
        reactor._startedBefore = False
        reactor._started = False
        reactor._justStopped = False
        reactor.running = False
        # Start running has consumed the startup events, so we need
        # to restore them.
        reactor.addSystemEventTrigger(
            'during', 'startup', reactor._reallyStartRunning)

    def _assertReactorIsClean(self):
        """
        Check that the reactor has no delayed calls, readers or writers.

        This should only be called at teardown.
        """
        if reactor is None:
            return

        def raise_failure(location, reason):
            raise AssertionError(
                'Reactor is not clean. %s: %s' % (location, reason))

        if reactor._started:  # noqa:cover
            # Reactor was not stopped, so stop it before raising the error.
            self._shutdownTestReactor()
            raise AssertionError('Reactor was not stopped.')

        # Look at threads queue.
        if len(reactor.threadCallQueue) > 0:
            raise_failure('queued threads', reactor.threadCallQueue)

        if reactor.threadpool and len(reactor.threadpool.working) > 0:
            raise_failure('active threads', reactor.threadCallQueue)

        pool_queue = self._threadPoolQueue()
        if pool_queue:
            raise_failure('threadpoool queue', pool_queue)

        if self._threadPoolWorking():
            raise_failure('threadpoool working', self._threadPoolWorking())

        if self._threadPoolThreads():
            raise_failure('threadpoool threads', self._threadPoolThreads())

        if len(reactor.getWriters()) > 0:  # noqa:cover
            raise_failure('writers', six.text_type(reactor.getWriters()))

        for reader in reactor.getReaders():
            excepted = False
            for reader_type in self.EXCEPTED_READERS:
                if isinstance(reader, reader_type):
                    excepted = True
                    break
            if not excepted:  # noqa:cover
                raise_failure('readers', six.text_type(reactor.getReaders()))

        for delayed_call in reactor.getDelayedCalls():
            if delayed_call.active():
                delayed_str = self._getDelayedCallName(delayed_call)
                if delayed_str in self.EXCEPTED_DELAYED_CALLS:
                    continue
                raise_failure('delayed calls', delayed_str)

    def _runDeferred(
            self, deferred, timeout=None, debug=False, prevent_stop=False):
        """
        This is low level method. In most tests you would like to use
        `getDeferredFailure` or `getDeferredResult`.

        Run the deferred in the reactor loop.

        Starts the reactor, waits for deferred execution,
        raises error in timeout, stops the reactor.

        This will do recursive calls, in case the original deferred returns
        another deferred.

        Usage::

            checker = mk.credentialsChecker()
            credentials = mk.credentials()

            deferred = checker.requestAvatarId(credentials)
            self._runDeferred(deferred)

            self.assertIsNotFailure(deferred)
            self.assertEqual('something', deferred.result)
        """
        if not isinstance(deferred, Deferred):
            raise AssertionError('This is not a deferred.')

        if timeout is None:
            timeout = self.DEFERRED_TIMEOUT

        try:
            self._initiateTestReactor(timeout=timeout)
            self._executeDeferred(deferred, timeout, debug=debug)
        finally:
            self._shutdownTestReactor(
                prevent_stop=prevent_stop)

    def _executeDeferred(self, deferred, timeout, debug):
        """
        Does the actual deferred execution.
        """
        if not deferred.called:
            deferred_done = False
            while not deferred_done:
                self._iterateTestReactor(debug=debug)
                deferred_done = deferred.called

                if self._timeout_reached:
                    raise AssertionError(
                        'Deferred took more than %d to execute.' % timeout)

        # Check executing all deferred from chained callbacks.
        result = deferred.result
        while isinstance(result, Deferred):
            self._executeDeferred(result, timeout=timeout, debug=debug)
            result = deferred.result

    def executeReactor(self, timeout=None, debug=False, run_once=False):
        """
        Run reactor until no more delayed calls, readers or
        writers or threads are in the queues.

        Set run_once=True to only run the reactor once. This is useful if
        you have persistent deferred which will be removed only at the end
        of test.

        Only use this for very high level integration code, where you don't
        have the change to get a "root" deferred.
        In most tests you would like to use one of the
        `getDeferredFailure` or `getDeferredResult`.

        Usage::

            protocol = mk.makeFTPProtocol()
            transport = mk.makeStringTransportProtocol()
            protocol.makeConnection(transport)
            transport.protocol = protocol

            protocol.lineReceived('FEAT')
            self.executeReactor()
            result = transport.value()

            self.assertStartsWith('211-Features:\n', result)
        """
        if timeout is None:
            timeout = self.DEFERRED_TIMEOUT

        self._initiateTestReactor(timeout=timeout)

        # Set it to True to enter the first loop.
        have_callbacks = True
        while have_callbacks and not self._timeout_reached:
            self._iterateTestReactor(debug=debug)

            have_callbacks = False

            # Check for active jobs in thread pool.
            if reactor.threadpool:
                if (
                        reactor.threadpool.working or
                        (reactor.threadpool.q.qsize() > 0)
                        ):
                    time.sleep(0.01)
                    have_callbacks = True
                    continue

            # Look at delayed calls.
            for delayed in reactor.getDelayedCalls():
                # We skip our own timeout call.
                if delayed is self._reactor_timeout_call:
                    continue
                if not delayed.func:
                    # Was already called.
                    continue
                delayed_str = self._getDelayedCallName(delayed)
                is_exception = False
                for excepted_callback in self.EXCEPTED_DELAYED_CALLS:
                    if excepted_callback in delayed_str:
                        is_exception = True
                if not is_exception:
                    # No need to look for other delayed calls.
                    have_callbacks = True
                    break

            # No need to look for other things as we already know that we need
            # to wait at least for delayed calls.
            if have_callbacks:
                continue

            if run_once:
                if have_callbacks:
                    raise AssertionError(
                        'Reactor queue still contains delayed deferred.\n'
                        '%s' % (self._reactorQueueToString()))
                break

            # Look at writers buffers:
            if len(reactor.getWriters()) > 0:
                have_callbacks = True
                continue

            for reader in reactor.getReaders():
                have_callbacks = True
                for excepted_reader in self.EXCEPTED_READERS:
                    if isinstance(reader, excepted_reader):
                        have_callbacks = False
                        break
                if have_callbacks:
                    break

            if have_callbacks:
                continue

            # Look at threads queue and active thread.
            if len(reactor.threadCallQueue) > 0:
                have_callbacks = True
                continue
            if reactor.threadpool and len(reactor.threadpool.working) > 0:
                have_callbacks = True
                continue

        self._shutdownTestReactor()

    def executeDelayedCalls(self, timeout=None, debug=False):
        """
        Run the reactor until no more delayed calls are scheduled.

        This will wait for delayed calls to be executed and will not stop
        the reactor.
        """
        if timeout is None:
            timeout = self.DEFERRED_TIMEOUT

        self._initiateTestReactor(timeout=timeout)
        while not self._timeout_reached:
            self._iterateTestReactor(debug=debug)
            delayed_calls = reactor.getDelayedCalls()
            try:
                delayed_calls.remove(self._reactor_timeout_call)
            except ValueError:  # noqa:cover
                # Timeout might be no longer be there.
                pass
            if not delayed_calls:
                break
        self._shutdownTestReactor(prevent_stop=True)
        if self._reactor_timeout_failure is not None:
            self._reactor_timeout_failure = None
            # We stop the reactor on failures.
            self._shutdownTestReactor()
            raise AssertionError(
                'executeDelayedCalls took more than %s' % (timeout,))

    def executeReactorUntil(
            self, callable, timeout=None, debug=False, prevent_stop=True):
        """
        Run the reactor until callable returns `True`.
        """
        if timeout is None:
            timeout = self.DEFERRED_TIMEOUT

        self._initiateTestReactor(timeout=timeout)

        while not self._timeout_reached:
            self._iterateTestReactor(debug=debug)
            if callable(reactor):
                break

        self._shutdownTestReactor(prevent_stop=prevent_stop)

    def iterateReactor(self, count=1, timeout=None, debug=False):
        """
        Iterate the reactor without stopping it.
        """
        iterations = [False] * (count - 1)
        iterations.append(True)
        self.executeReactorUntil(
            lambda _: iterations.pop(0), timeout=timeout, debug=debug)

    def iterateReactorWithStop(self, count=1, timeout=None, debug=False):
        """
        Iterate the reactor and stop it at the end.
        """
        iterations = [False] * (count - 1)
        iterations.append(True)
        self.executeReactorUntil(
            lambda _: iterations.pop(0),
            timeout=timeout,
            debug=debug,
            prevent_stop=False,
            )

    def iterateReactorForSeconds(self, duration=1, debug=False):
        """
        Iterate the reactor for `duration` seconds..
        """
        start = time.time()

        self.executeReactorUntil(
            lambda _: time.time() - start > duration,
            timeout=duration + 0.1,
            debug=debug,
            prevent_stop=False,
            )

    def _getDelayedCallName(self, delayed_call):
        """
        Return a string representation of the delayed call.
        """
        raw_name = six.text_type(delayed_call.func)
        raw_name = raw_name.replace('<function ', '')
        raw_name = raw_name.replace('<bound method ', '')
        return raw_name.split(' ', 1)[0].split('.')[-1]

    def getDeferredFailure(
            self, deferred, timeout=None, debug=False, prevent_stop=False):
        """
        Run the deferred and return the failure.

        Usage::

            checker = mk.credentialsChecker()
            credentials = mk.credentials()

            deferred = checker.requestAvatarId(credentials)
            failure = self.getDeferredFailure(deferred)

            self.assertFailureType(AuthenticationError, failure)
        """
        self._runDeferred(
            deferred,
            timeout=timeout,
            debug=debug,
            prevent_stop=prevent_stop,
            )
        self.assertIsFailure(deferred)
        failure = deferred.result
        self.ignoreFailure(deferred)
        return failure

    def successResultOf(self, deferred):
        """
        Return the current success result of C{deferred} or raise
        C{self.failException}.

        @param deferred: A L{Deferred<twisted.internet.defer.Deferred>} which
            has a success result.  This means
            L{Deferred.callback<twisted.internet.defer.Deferred.callback>} or
            L{Deferred.errback<twisted.internet.defer.Deferred.errback>} has
            been called on it and it has reached the end of its callback chain
            and the last callback or errback returned a
            non-L{failure.Failure}.
        @type deferred: L{Deferred<twisted.internet.defer.Deferred>}

        @raise SynchronousTestCase.failureException: If the
            L{Deferred<twisted.internet.defer.Deferred>} has no result or has
            a failure result.

        @return: The result of C{deferred}.
        """
        # FIXME:1370:
        # Remove / re-route this code after upgrading to Twisted 13.0.
        result = []
        deferred.addBoth(result.append)
        if not result:
            self.fail(
                "Success result expected on %r, found no result instead" % (
                    deferred,))
        elif isinstance(result[0], Failure):
            self.fail(
                "Success result expected on %r, "
                "found failure result instead:\n%s" % (
                    deferred, result[0].getBriefTraceback()))
        else:
            return result[0]

    def failureResultOf(self, deferred, *expectedExceptionTypes):
        """
        Return the current failure result of C{deferred} or raise
        C{self.failException}.

        @param deferred: A L{Deferred<twisted.internet.defer.Deferred>} which
            has a failure result.  This means
            L{Deferred.callback<twisted.internet.defer.Deferred.callback>} or
            L{Deferred.errback<twisted.internet.defer.Deferred.errback>} has
            been called on it and it has reached the end of its callback chain
            and the last callback or errback raised an exception or returned a
            L{failure.Failure}.
        @type deferred: L{Deferred<twisted.internet.defer.Deferred>}

        @param expectedExceptionTypes: Exception types to expect - if
            provided, and the the exception wrapped by the failure result is
            not one of the types provided, then this test will fail.

        @raise SynchronousTestCase.failureException: If the
            L{Deferred<twisted.internet.defer.Deferred>} has no result, has a
            success result, or has an unexpected failure result.

        @return: The failure result of C{deferred}.
        @rtype: L{failure.Failure}
        """
        # FIXME:1370:
        # Remove / re-route this code after upgrading to Twisted 13
        result = []
        deferred.addBoth(result.append)
        if not result:
            self.fail(
                "Failure result expected on %r, found no result instead" % (
                    deferred,))
        elif not isinstance(result[0], Failure):
            self.fail(
                "Failure result expected on %r, "
                "found success result (%r) instead" % (deferred, result[0]))
        elif (expectedExceptionTypes and
              not result[0].check(*expectedExceptionTypes)):
            expectedString = " or ".join([
                '.'.join((t.__module__, t.__name__)) for t in
                expectedExceptionTypes])

            self.fail(
                "Failure of type (%s) expected on %r, "
                "found type %r instead: %s" % (
                    expectedString, deferred, result[0].type,
                    result[0].getBriefTraceback()))
        else:
            return result[0]

    def assertNoResult(self, deferred):
        """
        Assert that C{deferred} does not have a result at this point.

        If the assertion succeeds, then the result of C{deferred} is left
        unchanged. Otherwise, any L{failure.Failure} result is swallowed.

        @param deferred: A L{Deferred<twisted.internet.defer.Deferred>}
            without a result.  This means that neither
            L{Deferred.callback<twisted.internet.defer.Deferred.callback>} nor
            L{Deferred.errback<twisted.internet.defer.Deferred.errback>} has
            been called, or that the
            L{Deferred<twisted.internet.defer.Deferred>} is waiting on another
            L{Deferred<twisted.internet.defer.Deferred>} for a result.
        @type deferred: L{Deferred<twisted.internet.defer.Deferred>}

        @raise SynchronousTestCase.failureException: If the
            L{Deferred<twisted.internet.defer.Deferred>} has a result.
        """
        # FIXME:1370:
        # Remove / re-route this code after upgrading to Twisted 13
        result = []

        def cb(res):
            result.append(res)
            return res
        deferred.addBoth(cb)
        if result:
            # If there is already a failure, the self.fail below will
            # report it, so swallow it in the deferred
            deferred.addErrback(lambda _: None)
            self.fail(
                "No result expected on %r, found %r instead" % (
                    deferred, result[0]))

    def getDeferredResult(
            self, deferred, timeout=None, debug=False, prevent_stop=False):
        """
        Run the deferred and return the result.

        Usage::

            checker = mk.credentialsChecker()
            credentials = mk.credentials()

            deferred = checker.requestAvatarId(credentials)
            result = self.getDeferredResult(deferred)

            self.assertEqual('something', result)
        """
        self._runDeferred(
            deferred,
            timeout=timeout,
            debug=debug,
            prevent_stop=prevent_stop,
            )
        self.assertIsNotFailure(deferred)
        return deferred.result

    def assertWasCalled(self, deferred):
        """
        Check that deferred was called.
        """
        if not deferred.called:
            raise AssertionError('This deferred was not called yet.')

    def ignoreFailure(self, deferred):
        """
        Ignore the current failure on the deferred.

        It transforms an failure into result `None` so that the failure
        will not be raised at reactor shutdown for not being handled.
        """
        deferred.addErrback(lambda failure: None)

    def assertIsFailure(self, deferred):
        """
        Check that deferred is a failure.
        """
        if not isinstance(deferred.result, Failure):
            raise AssertionError('Deferred is not a failure.')

    def assertIsNotFailure(self, deferred):
        """
        Raise assertion error if deferred is a Failure.

        The failed deferred is handled by this method, to avoid propagating
        the error into the reactor.
        """
        self.assertWasCalled(deferred)

        if isinstance(deferred.result, Failure):
            error = deferred.result
            self.ignoreFailure(deferred)
            raise AssertionError(
                'Deferred contains a failure: %s' % (error))


def _get_os_version():
    """
    On non-Linux this is just the os_name.

    On Linux is the distribution name and the version.

    On Windows it is the `nt` followed by the major and minor NT version.
    It is not the marketing name.
    We only support the Windows NT family.
    See: https://en.wikipedia.org/wiki/Windows_NT#Releases

    On OSX it returns `osx` followed by the version.
    It is not the version of the underlying Darwin OS.
    See: https://en.wikipedia.org/wiki/MacOS#Release_history
    """
    if os.name == 'nt':
        parts = platform.version().split('.')
        return 'nt-%s.%s' % (parts[0], parts[1])

    # We are now in Unix zone.
    os_name = os.uname()[0].lower()

    if os_name == 'darwin':
        parts = platform.mac_ver()[0].split('.')
        return 'osx-%s.%s' % (parts[0], parts[1])

    if os_name == 'sunos':
        parts = platform.release().split('.')
        return 'solaris-%s' % (parts[1],)

    if os_name == 'aix':  # noqa:cover
        return 'aix-%s.%s' % (platform.version(), platform.release())

    if os_name != 'linux':
        return process_capabilities.os_name

    # We delay the import as it will call lsb_release.
    import distro

    distro_name = distro.id()
    if distro_name == 'arch':
        # Arch has no version.
        return 'arch'

    if distro_name in ['centos', 'ol']:
        # Normalize all RHEL variants.
        distro_name = 'rhel'

    distro_version = distro.version().split('.', 1)[0]

    return '%s-%s' % (distro_name, distro_version)


def _get_cpu_type():
    """
    Return the CPU type as used in the brink.sh script.
    """
    base = platform.processor()
    if base == 'aarch64':
        return 'arm64'

    if base == 'x86_64':
        return 'x64'

    return base


_CI_NAMES = Bunch(
    LOCAL='local',
    GITHUB='github-actions',
    TRAVIS='travis',
    BUILDBOT='buildbot',
    UNKNOWN='unknown-ci',
    AZURE='azure-pipelines',
    )


def _get_ci_name():
    """
    Return the name of the CI on which the tests are currently executed.
    """
    if os.environ.get('BUILDBOT', '').lower() == 'true':
        return _CI_NAMES.BUILDBOT

    if os.environ.get('GITHUB_ACTIONS', '').lower() == 'true':
        return _CI_NAMES.GITHUB

    if os.environ.get('TRAVIS', '').lower() == 'true':
        return _CI_NAMES.TRAVIS

    if os.environ.get('INFRASTRUCTURE', '') == 'AZUREPIPELINES':
        return _CI_NAMES.AZURE

    if os.environ.get('CI', '').lower() == 'true':
        return _CI_NAMES.UNKNOWN

    return _CI_NAMES.LOCAL


class ChevahTestCase(TwistedTestCase, AssertionMixin):
    """
    Test case for Chevah tests.

    Checks that temporary folder is clean at exit.
    """

    os_name = process_capabilities.os_name
    os_family = process_capabilities.os_family
    os_version = _get_os_version()
    cpu_type = process_capabilities.cpu_type
    ci_name = _get_ci_name()
    CI = _CI_NAMES
    TEST_LANGUAGE = os.getenv('TEST_LANG', 'EN')

    # List of partial thread names to ignore during the tearDown.
    # No need for the full thread name
    excepted_threads = [
        'MainThread',
        'threaded_reactor',
        'GlobalPool-WorkerHandler',
        'GlobalPool-TaskHandler',
        'GlobalPool-ResultHandler',
        'PoolThread-twisted.internet.reactor',
        ]

    # We assume that hostname does not change during test and this
    # should save a few DNS queries.
    hostname = _get_hostname()

    Bunch = Bunch
    Mock = Mock
    #: Obsolete. Please use self.patch and self.patchObject.
    Patch = patch

    _environ_user = None
    _drop_user = '-'

    def setUp(self):
        super(ChevahTestCase, self).setUp()
        self.__cleanup__ = []
        self._cleanup_stack = []
        self._teardown_errors = []
        self.test_segments = None

    def tearDown(self):
        self.callCleanup()
        self._checkTemporaryFiles()
        threads = threading.enumerate()
        if len(threads) > 1:
            for thread in threads:
                thread_name = thread.getName()
                if self._isExceptedThread(thread_name):
                    continue
                self._teardown_errors.append(AssertionError(
                    'There are still active threads, '
                    'beside the main thread: %s - %s' % (
                        thread_name, threads)))

        super(ChevahTestCase, self).tearDown()

        errors, self._teardown_errors = self._teardown_errors, None
        if errors:
            raise AssertionError('Cleanup errors: %r' % (errors,))

    def _isExceptedThread(self, name):
        """
        Return `True` if is OK for thread to exist after test is done.
        """
        for exception in self.excepted_threads:
            if name in exception:
                return True

            if exception in name:
                return True

        return False

    def addCleanup(self, function, *args, **kwargs):
        """
        Overwrite unit-test behaviour to run cleanup method before tearDown.
        """
        self.__cleanup__.append((function, args, kwargs))

    def callCleanup(self):
        """
        Call all cleanup methods.

        If a cleanup fails, the next cleanups will continue to be called and
        the first failure is raised.
        """
        for function, args, kwargs in reversed(self.__cleanup__):
            try:
                function(*args, **kwargs)
            except Exception as error:  # noqa:cover
                self._teardown_errors.append(error)

        self.__cleanup__ = []

    def enterCleanup(self):
        """
        Called when start using stacked cleanups.
        """
        self._cleanup_stack.append(self.__cleanup__)
        self.__cleanup__ = []

    def exitCleanup(self):
        """
        To be called at the end of a stacked cleanup.
        """
        self.callCleanup()
        self.__cleanup__ = self._cleanup_stack.pop()

    @contextlib.contextmanager
    def stackedCleanup(self):
        """
        Context manager for stacked cleanups.
        """
        try:
            self.enterCleanup()
            yield
        finally:
            self.exitCleanup()

    def _checkTemporaryFiles(self):
        """
        Check that no temporary files or folders are present.
        """
        # FIXME:922:
        # Move all filesystem checks into a specialized class
        if self.test_segments:
            if mk.fs.isFolder(self.test_segments):
                mk.fs.deleteFolder(
                    self.test_segments, recursive=True)
            else:
                mk.fs.deleteFile(self.test_segments)

        checks = [
            self.assertTempIsClean,
            self.assertWorkingFolderIsClean,
            ]

        errors = []
        for check in checks:
            try:
                check()
            except AssertionError as error:
                errors.append(str(error))

        if errors:  # noqa:cover
            self._teardown_errors.append(AssertionError(
                'There are temporary files or folders left over.\n %s' % (
                    '\n'.join(errors))))

    def shortDescription(self):  # noqa:cover
        """
        The short description for the test.

        bla.bla.tests. is removed.
        The format is customized for Chevah Nose runner.

        This is only called when we run with -v or we show the error.
        """
        class_name = six.text_type(self.__class__)[8:-2]
        class_name = class_name.replace('.Test', ':Test')
        tests_start = class_name.find('.tests.') + 7
        class_name = class_name[tests_start:]

        return "%s - %s.%s" % (
            self._testMethodName,
            class_name,
            self._testMethodName)

    def assertRaises(self, exception_class, callback=None, *args, **kwargs):
        """
        Wrapper around the stdlib call to allow non-context usage.
        """
        super_assertRaises = super(ChevahTestCase, self).assertRaises
        if callback is None:
            return super_assertRaises(exception_class)

        with super_assertRaises(exception_class) as context:
            callback(*args, **kwargs)

        return context.exception

    def assertSequenceEqual(self, first, second, msg, seq_type):
        super(ChevahTestCase, self).assertSequenceEqual(
            first, second, msg, seq_type)

        for first_element, second_element in zip(first, second):
            self.assertEqual(first_element, second_element)

    def assertDictEqual(self, first, second, msg):
        super(ChevahTestCase, self).assertDictEqual(first, second, msg)

        first_keys = sorted(first.keys())
        second_keys = sorted(second.keys())
        first_values = [first[key] for key in first_keys]
        second_values = [second[key] for key in second_keys]
        self.assertSequenceEqual(first_keys, second_keys, msg, list)
        self.assertSequenceEqual(first_values, second_values, msg, list)

    def assertSetEqual(self, first, second, msg):
        super(ChevahTestCase, self).assertSetEqual(first, second, msg)

        first_elements = sorted(first)
        second_elements = sorted(second)
        self.assertSequenceEqual(first_elements, second_elements, msg, list)

    def _baseAssertEqual(self, first, second, msg=None):
        """
        Update to stdlib to make sure we don't compare str with unicode.
        """
        if (
            isinstance(first, six.text_type) and
            not isinstance(second, six.text_type)
                ):  # noqa:cover
            if not msg:

                msg = u'First is unicode while second is str for "%s".' % (
                    first,)
            raise AssertionError(msg.encode('utf-8'))

        if (
            not isinstance(first, six.text_type) and
            isinstance(second, six.text_type)
                ):  # noqa:cover
            if not msg:
                msg = u'First is str while second is unicode for "%s".' % (
                    first,)
            raise AssertionError(msg.encode('utf-8'))

        return super(ChevahTestCase, self)._baseAssertEqual(
            first, second, msg=msg)

    @staticmethod
    def getHostname():
        """
        Return the hostname of the current system.
        """
        return _get_hostname()

    @classmethod
    def initialize(cls, drop_user):
        """
        Initialize the testing environment.
        """
        cls._drop_user = drop_user
        os.environ['DROP_USER'] = drop_user

        if 'LOGNAME' in os.environ and 'USER' not in os.environ:
            os.environ['USER'] = os.environ['LOGNAME']

        if 'USER' in os.environ and 'USERNAME' not in os.environ:
            os.environ['USERNAME'] = os.environ['USER']

        if 'USERNAME' in os.environ and 'USER' not in os.environ:
            os.environ['USER'] = os.environ['USERNAME']

        cls._environ_user = os.environ['USER']

        cls.cleanTemporaryFolder()

    @classmethod
    def dropPrivileges(cls):
        '''Drop privileges to normal users.'''
        if cls._drop_user == '-':
            return

        os.environ['USERNAME'] = cls._drop_user
        os.environ['USER'] = cls._drop_user
        # Test suite should be started as root and we drop effective user
        # privileges.
        system_users.dropPrivileges(username=cls._drop_user)

    @staticmethod
    def skipTest(message=''):
        '''Return a SkipTest exception.'''
        return SkipTest(message)

    @staticmethod
    def patch(*args, **kwargs):
        """
        Helper for generic patching.
        """
        return patch(*args, **kwargs)

    @staticmethod
    def patchObject(*args, **kwargs):
        """
        Helper for patching objects.
        """
        return patch.object(*args, **kwargs)

    def now(self):
        """
        Return current Unix timestamp.
        """
        return time.time()

    @classmethod
    def cleanTemporaryFolder(cls):
        """
        Clean all test files from temporary folder.

        Return a list of members which were removed.
        """
        return cls._cleanFolder(mk.fs.temp_segments)

    @classmethod
    def cleanWorkingFolder(cls):
        path = mk.fs.getAbsoluteRealPath('.')
        segments = mk.fs.getSegmentsFromRealPath(path)
        return cls._cleanFolder(segments, only_marked=True)

    @classmethod
    def _cleanFolder(cls, folder_segments, only_marked=False):
        """
        Clean all test files from folder_segments.

        Return a list of members which were removed.
        """
        if not mk.fs.exists(folder_segments):
            return []

        # In case we are running the test suite as super user,
        # we use super filesystem for cleaning.
        if cls._environ_user == cls._drop_user:
            temp_avatar = SuperAvatar()
        else:
            temp_avatar = DefaultAvatar()

        temp_filesystem = LocalFilesystem(avatar=temp_avatar)
        temp_members = []
        for member in (temp_filesystem.getFolderContent(folder_segments)):
            if only_marked and member.find(TEST_NAME_MARKER) == -1:
                continue
            temp_members.append(member)
            segments = folder_segments[:] + [member]
            if temp_filesystem.isFolder(segments):
                temp_filesystem.deleteFolder(segments, recursive=True)
                continue

            try:
                temp_filesystem.deleteFile(segments)
            except Exception:
                # FIXME:688:
                # If this is a link to a broken folder,
                # it is detected as a file,
                # but on Windows it is a folder.
                temp_filesystem.deleteFolder(segments, recursive=True)

        return temp_members

    @classmethod
    def getPeakMemoryUsage(cls):
        """
        Return maximum memory usage in kilo bytes.
        """
        if cls.os_family == 'posix':
            import resource
            return resource.getrusage(resource.RUSAGE_SELF).ru_maxrss
        elif cls.os_family == 'nt':
            from wmi import WMI
            local_wmi = WMI('.')

            query = (
                u'SELECT PeakWorkingSetSize '
                u'FROM Win32_Process '
                u'WHERE Handle=%d' % os.getpid())
            result = local_wmi.query(query.encode('utf-8'))
            peak_working_set_size = int(result[0].PeakWorkingSetSize)
            # FIXME:2099:
            # Windows XP reports value in bytes, instead of Kilobytes.
            return int(peak_working_set_size)
        else:
            raise AssertionError('OS not supported.')

    def folderInTemp(self, *args, **kwargs):
        """
        Create a folder in the default temp folder and mark it for cleanup.
        """
        kwargs['cleanup'] = self.addCleanup
        return mk.fs.folderInTemp(*args, **kwargs)

    def fileInTemp(self, *args, **kwargs):
        """
        Create a file in the default temp folder and mark it for cleanup.
        """
        kwargs['cleanup'] = self.addCleanup
        return mk.fs.fileInTemp(*args, **kwargs)

    def assertIn(self, target, source):
        """
        Overwrite stdlib to swap the arguments.
        """
        if source not in target:
            message = u'%s not in %s.' % (repr(source), repr(target))
            raise AssertionError(message.encode('utf-8'))

    def assertIsInstance(self, expected_type, value, msg=None):
        """
        Raise an exception if `value` is not an instance of `expected_type`
        """
        # In Python 2.7 isInstance is already defined, but with swapped
        # arguments.
        if not inspect.isclass(expected_type):
            expected_type, value = value, expected_type

        if not isinstance(value, expected_type):
            raise AssertionError(
                "Expecting type %s, but got %s. %s" % (
                    expected_type, type(value), msg))

    def tempPath(self, prefix='', suffix=''):
        """
        Return (path, segments) for a path which is not created yet.
        """
        return mk.fs.makePathInTemp(prefix=prefix, suffix=suffix)

    def tempPathCleanup(self, prefix='', suffix=''):
        """
        Return (path, segments) for a path which is not created yet but which
        will be automatically removed.
        """
        return mk.fs.pathInTemp(
            cleanup=self.addCleanup, prefix=prefix, suffix=suffix)

<<<<<<< HEAD
    def tempFile(self, content=b'', prefix='', suffix='', cleanup=True):
=======
    def tempFile(
        self, content='', prefix='', suffix='', cleanup=True,
        win_encoded=False,
            ):
>>>>>>> ffeb6f68
        """
        Return (path, segments) for a new file created in temp which is
        auto cleaned.

        When `win_encoded` is True, it will return the low-level Windows path.
        """
        if isinstance(content, six.text_type):
            content = content.encode('utf-8')

        segments = mk.fs.createFileInTemp(prefix=prefix, suffix=suffix)
        path = mk.fs.getRealPathFromSegments(segments)

        if isinstance(content, six.text_type):
            content = content.encode('utf-8')

        if cleanup:
            self.addCleanup(mk.fs.deleteFile, segments)

        try:
            opened_file = mk.fs.openFileForWriting(segments)
            opened_file.write(content)
        finally:
            opened_file.close()

        if self.os_family == 'nt' and win_encoded:
            path = mk.fs.getEncodedPath(path)

        return (path, segments)

    def tempFolder(self, name=None, prefix='', suffix=''):
        """
        Create a new temp folder and return its path and segments, which is
        auto cleaned.
        """
        segments = mk.fs.createFolderInTemp(
            foldername=name, prefix=prefix, suffix=suffix)
        path = mk.fs.getRealPathFromSegments(segments)
        self.addCleanup(mk.fs.deleteFolder, segments, recursive=True)
        return (path, segments)


class FileSystemTestCase(ChevahTestCase):
    """
    Common test case for all file-system tests using a real OS account.
    """

    @classmethod
    def setUpClass(cls):
        # FIXME:924:
        # Disabled when we can not find the home folder path.
        if not process_capabilities.get_home_folder:
            raise cls.skipTest()

        super(FileSystemTestCase, cls).setUpClass()

        cls.os_user = cls.setUpTestUser()

        home_folder_path = system_users.getHomeFolder(
            username=cls.os_user.name, token=cls.os_user.token)

        cls.avatar = mk.makeFilesystemOSAvatar(
            name=cls.os_user.name,
            home_folder_path=home_folder_path,
            token=cls.os_user.token,
            )
        cls.filesystem = LocalFilesystem(avatar=cls.avatar)

    @classmethod
    def tearDownClass(cls):
        if not cls.os_user.windows_create_local_profile:
            os_administration.deleteHomeFolder(cls.os_user)
        os_administration.deleteUser(cls.os_user)

        super(FileSystemTestCase, cls).tearDownClass()

    @classmethod
    def setUpTestUser(cls):
        """
        Set-up OS user for file system testing.
        """
        from chevah_compat.testing import TEST_ACCOUNT_GROUP
        user = mk.makeTestUser(home_group=TEST_ACCOUNT_GROUP)
        os_administration.addUser(user)
        return user

    def setUp(self):
        super(FileSystemTestCase, self).setUp()
        # Initialized only to clean the home folder.
        test_filesystem = LocalTestFilesystem(avatar=self.avatar)
        test_filesystem.cleanHomeFolder()


class OSAccountFileSystemTestCase(FileSystemTestCase):
    """
    Test case for tests that need a dedicated local OS account present.
    """

    #: User will be created before running the test case and removed on
    #: teardown.
    CREATE_TEST_USER = None

    @classmethod
    def setUpTestUser(cls):
        """
        Add `CREATE_TEST_USER` to local OS.
        """
        os_administration.addUser(cls.CREATE_TEST_USER)
        return cls.CREATE_TEST_USER<|MERGE_RESOLUTION|>--- conflicted
+++ resolved
@@ -1347,23 +1347,16 @@
         return mk.fs.pathInTemp(
             cleanup=self.addCleanup, prefix=prefix, suffix=suffix)
 
-<<<<<<< HEAD
-    def tempFile(self, content=b'', prefix='', suffix='', cleanup=True):
-=======
     def tempFile(
         self, content='', prefix='', suffix='', cleanup=True,
         win_encoded=False,
             ):
->>>>>>> ffeb6f68
         """
         Return (path, segments) for a new file created in temp which is
         auto cleaned.
 
         When `win_encoded` is True, it will return the low-level Windows path.
         """
-        if isinstance(content, six.text_type):
-            content = content.encode('utf-8')
-
         segments = mk.fs.createFileInTemp(prefix=prefix, suffix=suffix)
         path = mk.fs.getRealPathFromSegments(segments)
 
