# Copyright (c) 2011 Adi Roiban.
# See LICENSE for details.
"""
Filesystem helpers for tests.
"""
from __future__ import print_function
from __future__ import division
from __future__ import absolute_import
<<<<<<< HEAD
=======
import six
>>>>>>> 47cd37a1
import hashlib
import os
import re
import uuid
import six

from chevah_compat import LocalFilesystem
from chevah_compat.testing.constant import TEST_NAME_MARKER


class LocalTestFilesystem(LocalFilesystem):
    """
    A local filesystem designed to support testing.
    """

    __temporary_folders__ = []

    def __init__(self, avatar=None):
        """
        Create an unique temp folder.
        """
        super(LocalTestFilesystem, self).__init__(avatar=avatar)
        self._temp_uuid = u'%s%s' % (uuid.uuid4(), TEST_NAME_MARKER)
        self.__class__.__temporary_folders__.append(self.temp_segments)

    @property
    def temp_segments(self):
        """
        Return the segments for the temporary folder.
        """
        temp_segments = LocalFilesystem.temp_segments.fget(self)[:]
        temp_segments.append(self._temp_uuid)
        return temp_segments

    @classmethod
    def getAllTemporaryFolders(cls):
        """
        Return a list with all created temporary folders.
        """
        return cls.__temporary_folders__[:]

    def checkCleanTemporaryFolders(self):
        """
        Check that no previously created temporary folder exists.
        """
        remaining_folders = []
        for temp in self.getAllTemporaryFolders():
            if self.exists(temp):
                remaining_folders.append(temp)
                self.deleteFolder(temp, recursive=True)

        if remaining_folders:
            raise AssertionError(
                'Not all temporary folders were cleaned: %s' % (
                    remaining_folders))

    def setUpTemporaryFolder(self):
        """
        Create temporary folder.
        """
        if self.exists(self.temp_segments):
            self.deleteFolder(self.temp_segments, recursive=True)
            raise AssertionError('Temporary folder already exists at: %s' % (
                self.temp_segments))

        self.createFolder(self.temp_segments)

    def tearDownTemporaryFolder(self):
        """
        Remove temporary folder.
        """
        if self.exists(self.temp_segments):
            self.deleteFolder(self.temp_segments, recursive=True)

    @property
    def home_path(self):
        """
        Return absolute path to home folder.
        """
        segments = self.home_segments
        return self.getRealPathFromSegments(segments)

    @property
    def temp_path(self):
        """
        Return absolute path to temporary folder.
        """
        segments = self.temp_segments
        return self.getRealPathFromSegments(segments)

    def createFile(
        self, segments, length=0, access_time=None, content=None, mode=0o666,
            ):
        '''Creates a file.

        Raise AssertionError if file already exists or it can not be created.
        '''
        if isinstance(content, six.text_type):
            content = content.encode('utf-8')
        assert not self.isFile(segments), 'File already exists.'
        new_file = self.openFileForWriting(segments, mode=mode)
        if content is None:
            value = b'a'
            if length > 0:
                assert length > 10, (
                    'Data length must be greater than 10.')
                length = length - 3
                buffer_size = 1024 * 1024
                new_file.write(b'\r\n')
                while length > 0:
                    length = length - buffer_size
                    if length < 0:
                        buffer_size = buffer_size + length
                    new_file.write(value * buffer_size)
                new_file.write(b'\n')
        else:
            new_file.write(content)

        new_file.close()
        assert self.isFile(segments), 'Could not create file'

    def createFileInTemp(self, content=None, prefix=u'', suffix=u'',
                         length=0):
        """
        Create a file in the temporary folder.

        `content` is Unicode str.
        """
        temp_segments = self.temp_segments

        filename = self._makeFilename(prefix=prefix, suffix=suffix)
        temp_segments.append(filename)
        self.createFile(temp_segments, content=content, length=length)
        return temp_segments

    def writeFileContent(self, segments, content):
        """
        Write content into file replacing existing content.
        """
        opened_file = self.openFileForWriting(segments)
        opened_file.write(content.encode('utf-8'))
        opened_file.close()

    def _makeFilename(self, prefix=u'', suffix=u''):
        """
        Return a testing filename.
        """
        # It's required to use a delayed import in order to avoid a
        # circular import reference as factory uses filesystem.
        from chevah_compat.testing import mk
        return mk.makeFilename(prefix=prefix, suffix=suffix)

    def makePathInTemp(self, prefix=u'', suffix=u''):
        """
        Return a (path, segments) that can be created in the temporary folder.
        """
        name = self._makeFilename(prefix=prefix, suffix=suffix)
        segments = self.temp_segments
        segments.append(name)
        path = os.path.join(self.temp_path, name)
        return (path, segments)

    def pathInTemp(self, cleanup, prefix=u'', suffix=u''):
        """
        Return a path and segments pointing to a temp location, which will be
        cleaned up.
        """
        def delete(segments):
            if self.isFolder(segments):
                self.deleteFolder(segments, recursive=True)
            else:
                self.deleteFile(segments)

        path, segments = self.makePathInTemp()
        if cleanup:
            cleanup(delete, segments)
        return path, segments

    def folder(self, segments, cleanup):
        """
        Create a folder and remove it a cleanup.
        """
        self.createFolder(segments)
        cleanup(self.deleteFolder, segments, recursive=True)

    def folderInTemp(self, cleanup, *args, **kwargs):
        """
        Create a folder in the temp folder and add to be removed at cleanup.
        """
        segments = self.createFolderInTemp(*args, **kwargs)
        cleanup(self.deleteFolder, segments, recursive=True)
        return segments

    def fileInTemp(self, cleanup, *args, **kwargs):
        """
        Create a file in the temp folder and add to be removed at cleanup.
        """
        segments = self.createFileInTemp(*args, **kwargs)
        cleanup(self.deleteFile, segments)
        return segments

    def createFolderInTemp(self, foldername=None, prefix=u'', suffix=u''):
        """
        Create a folder in the temporary folder.

        Return the segments to the new folder.
        """
        if foldername is None:
            # We add an unicode to the temp filename.
            foldername = self._makeFilename(prefix=prefix, suffix=suffix)

        temp_segments = self.temp_segments + [foldername]

        self.createFolder(temp_segments)

        return temp_segments

    def createFileInHome(self, segments=None, **args):
        '''Create a file in home folder.'''
        if segments is None:
            segments = [six.text_type(uuid.uuid1()) + TEST_NAME_MARKER]

        file_segments = self.home_segments[:]
        file_segments.extend(segments)
        self.createFile(file_segments, **args)
        return file_segments

    def createFolderInHome(self, segments, **args):
        '''Create a folder in home folder.'''
        folder_segments = self.home_segments[:]
        folder_segments.extend(segments)
        self.createFolder(folder_segments, *args)
        return folder_segments

    def cleanFolder(self, segments):
        """
        Delete all folder content.
        """
        path = self.getRealPathFromSegments(segments)

        def have_safe_path(path):
            """
            Return True if path is safe to be cleared.
            """
            if path == '/':
                return False

            if os.name == 'posix':
                # On Unix it is allowed to clean folder only in these
                # folders.
                if (not (
                        path.startswith('/srv') or
                        path.startswith('/home') or
                        path.startswith('/tmp'),
                        )):
                    return False
            if os.name == 'nt':
                if path == 'c:\\':
                    return False
                # Allow the windows temp.
                if path.lower().startswith('c:\\windows\\temp'):
                    return True
                # On Windows deny Windows or Program Files.
                if 'Windows' in path:
                    return False
                if 'Program Files' in path:
                    return False
            return True

        if not have_safe_path(path):
            message = u'Cleaning the folder "%s" is not allowed.' % path
            raise AssertionError(message.encode('utf-8'))

        folder_members = self.getFolderContent(segments)
        for member in folder_members:
            member_segments = segments[:]
            member_segments.append(member)
            try:
                if self.isFolder(member_segments):
                    self.deleteFolder(member_segments, recursive=True)
                else:
                    self.deleteFile(member_segments)
            except Exception:
                # Ignore file permissions errors...
                # Just let them live for now. Hope they will not
                # bite us later.
                pass

    def cleanHomeFolder(self):
        """
        Clean home folder.
        """
        if not self._avatar:
            raise AssertionError(
                'Not cleaning home folder for a Filesystem with no avatar.')

        segments = self.home_segments
        return self.cleanFolder(segments=segments)

    def getFileSizeInHome(self, segments):
        '''Get file size relative to home folder.'''
        file_segments = self.home_segments[:]
        file_segments.extend(segments)
        return self.getFileSize(file_segments)

    def getFileSizeInTemporary(self, segments):
        """
        Get file size relative to temporary folder.
        """
        file_segments = self.temp_segments[:]
        file_segments.extend(segments)
        return self.getFileSize(file_segments)

<<<<<<< HEAD
=======
    def getFileMD5Sum(self, segments):
        '''Get MD5 checksum.'''
        md5_sum = hashlib.md5()
        chunk_size = 8192
        input_file = self.openFileForReading(segments)
        try:
            for chunk in iter(lambda: input_file.read(chunk_size), ''):
                md5_sum.update(chunk)
        finally:
            input_file.close()
        return six.text_type(md5_sum.hexdigest())

    def getFileMD5SumInHome(self, segments):
        """
        Get file MD5 sum relative to home folder.
        """
        file_segments = self.home_segments[:]
        file_segments.extend(segments)
        return self.getFileMD5Sum(file_segments)

    def getFileMD5SumInTemporary(self, segments):
        """
        Get file MD5 sum relative to temporary folder.
        """
        file_segments = self.temp_segments[:]
        file_segments.extend(segments)
        return self.getFileMD5Sum(file_segments)

>>>>>>> 47cd37a1
    def isFileInHome(self, segments):
        '''Get isFile relative to home folder.'''
        file_segments = self.home_segments[:]
        file_segments.extend(segments)
        return self.isFile(file_segments)

    def isFolderInHome(self, segments):
        '''Get isFolder relative to home folder.'''
        file_segments = self.home_segments[:]
        file_segments.extend(segments)
        return self.isFolder(file_segments)

    def existsInHome(self, segments):
        '''Get exists relative to home folder.'''
        file_segments = self.home_segments[:]
        file_segments.extend(segments)
        return self.exists(file_segments)

    def getFileContent(self, segments, utf8=True):
        """
        Return the content of file.

        By default, the content is returned as Unicode.
        """
        opened_file = self.openFileForReading(segments)
        result = opened_file.read()
        opened_file.close()

        if utf8:
            return result.decode('utf-8')

        return result

    def replaceFileContent(self, segments, rules):
        """
        Replace the file content.

        It takes a list for tuples [(pattern1, substitution1), (pat2, sub2)]
        and applies them in order.
        """
        opened_file = self.openFileForReading(segments)
        altered_lines = []
        for line in opened_file:
            new_line = line
            for rule in rules:
                pattern = rule[0]
                substitution = rule[1]
                new_line = re.sub(
                    pattern.encode('utf-8'),
                    substitution.encode('utf-8'),
                    new_line)
            altered_lines.append(new_line)
        opened_file.close()

        opened_file = self.openFileForWriting(segments)
        for line in altered_lines:
            opened_file.write(line)
        opened_file.close()<|MERGE_RESOLUTION|>--- conflicted
+++ resolved
@@ -6,15 +6,11 @@
 from __future__ import print_function
 from __future__ import division
 from __future__ import absolute_import
-<<<<<<< HEAD
-=======
 import six
->>>>>>> 47cd37a1
 import hashlib
 import os
 import re
 import uuid
-import six
 
 from chevah_compat import LocalFilesystem
 from chevah_compat.testing.constant import TEST_NAME_MARKER
@@ -323,37 +319,6 @@
         file_segments.extend(segments)
         return self.getFileSize(file_segments)
 
-<<<<<<< HEAD
-=======
-    def getFileMD5Sum(self, segments):
-        '''Get MD5 checksum.'''
-        md5_sum = hashlib.md5()
-        chunk_size = 8192
-        input_file = self.openFileForReading(segments)
-        try:
-            for chunk in iter(lambda: input_file.read(chunk_size), ''):
-                md5_sum.update(chunk)
-        finally:
-            input_file.close()
-        return six.text_type(md5_sum.hexdigest())
-
-    def getFileMD5SumInHome(self, segments):
-        """
-        Get file MD5 sum relative to home folder.
-        """
-        file_segments = self.home_segments[:]
-        file_segments.extend(segments)
-        return self.getFileMD5Sum(file_segments)
-
-    def getFileMD5SumInTemporary(self, segments):
-        """
-        Get file MD5 sum relative to temporary folder.
-        """
-        file_segments = self.temp_segments[:]
-        file_segments.extend(segments)
-        return self.getFileMD5Sum(file_segments)
-
->>>>>>> 47cd37a1
     def isFileInHome(self, segments):
         '''Get isFile relative to home folder.'''
         file_segments = self.home_segments[:]
